#!/bin/bash

set -o pipefail

get_encoded_script()
{
	ENCODED_SCRIPT=`
		if [ "$1" == "vm-default" ]; then
			echo /usr/lib/qubes/dispvm-prerun.sh
		else
			cat "$1"
		fi | base64 -w0` || exit 1
}

if [ $# != 2 -a $# != 3 ] ; then
	echo "usage: $0 domainname savefile_to_be_created [preload script]" >&2
	exit 1
fi
export PATH=$PATH:/sbin:/usr/sbin
if [ $# = 3 ] ; then
	get_encoded_script $3
fi
VMDIR=/var/lib/qubes/appvms/$1
if ! [ -d $VMDIR ] ; then
	echo "$VMDIR does not exist ?" >&2
	exit 1
fi
if ! qvm-start $1 --dvm ; then
	exit 1
fi

echo "Waiting for DVM $1 ..." >&2
if [ -n "$ENCODED_SCRIPT" ] ; then
	qubesdb-write -d $1 /qubes-save-script "$ENCODED_SCRIPT"
fi
#set -x
<<<<<<< HEAD
qubesdb-write -d $1 /qubes-save-request 1
qubesdb-watch -d $1 /qubes-used-mem
qubesdb-read -d $1 /qubes-gateway | \
=======
xenstore-write /local/domain/$ID/qubes-save-request 1 
xenstore-watch-qubes /local/domain/$ID/device/qubes-used-mem
kill `cat /var/run/qubes/guid-running.$ID`
xenstore-read /local/domain/$ID/qubes-gateway | \
>>>>>>> 68ad6d07
	cut -d . -f 3 | tr -d "\n" > $VMDIR/netvm-id.txt
# FIXME: get connection URI from core scripts
virsh -c xen:/// detach-disk $1 xvdb
MEM=$(qubesdb-read -d $1 /qubes-used-mem)
echo "DVM boot complete, memory used=$MEM. Saving image..." >&2
QMEMMAN_STOP=/var/run/qubes/do-not-membalance
touch $QMEMMAN_STOP
virsh -c xen:/// setmem $1 $MEM
# Add some safety margin
virsh -c xen:/// setmaxmem $1 $[ $MEM + 1024 ]
# Stop qubesdb daemon now, so VM can restart it later
kill `cat /var/run/qubes/qubesdb.$1.pid`
sleep 1
touch $2
if ! virsh -c xen:/// save $1 $2; then
	rm -f $QMEMMAN_STOP
	exit 1
fi
rm -f $QMEMMAN_STOP
ln -snf $VMDIR /var/lib/qubes/dvmdata/vmdir
cd $VMDIR
tar -Scf saved-cows.tar volatile.img
echo "DVM savefile created successfully."<|MERGE_RESOLUTION|>--- conflicted
+++ resolved
@@ -29,22 +29,17 @@
 	exit 1
 fi
 
+ID=`virsh -c xen:/// domid $1`
 echo "Waiting for DVM $1 ..." >&2
 if [ -n "$ENCODED_SCRIPT" ] ; then
 	qubesdb-write -d $1 /qubes-save-script "$ENCODED_SCRIPT"
 fi
 #set -x
-<<<<<<< HEAD
 qubesdb-write -d $1 /qubes-save-request 1
 qubesdb-watch -d $1 /qubes-used-mem
 qubesdb-read -d $1 /qubes-gateway | \
-=======
-xenstore-write /local/domain/$ID/qubes-save-request 1 
-xenstore-watch-qubes /local/domain/$ID/device/qubes-used-mem
+	cut -d . -f 3 | tr -d "\n" > $VMDIR/netvm-id.txt
 kill `cat /var/run/qubes/guid-running.$ID`
-xenstore-read /local/domain/$ID/qubes-gateway | \
->>>>>>> 68ad6d07
-	cut -d . -f 3 | tr -d "\n" > $VMDIR/netvm-id.txt
 # FIXME: get connection URI from core scripts
 virsh -c xen:/// detach-disk $1 xvdb
 MEM=$(qubesdb-read -d $1 /qubes-used-mem)
