<domain type='xen'>
  <name>{name}</name>
  {uuidnode}
  <memory unit='MiB'>{maxmem}</memory>
  <currentMemory unit='MiB'>{mem}</currentMemory>
  <vcpu placement='static'>{vcpus}</vcpu>
  <os>
    <type arch='x86_64' machine='xenpv'>linux</type>
    <kernel>{kerneldir}/vmlinuz</kernel>
    <initrd>{kerneldir}/initramfs</initrd>
<<<<<<< HEAD
    <cmdline>root=/dev/mapper/dmroot ro nomodeset console=hvc0 rd_NO_PLYMOUTH plymouth.enable=0 {kernelopts}</cmdline>
=======
    <cmdline>root=/dev/mapper/dmroot ro nomodeset console=hvc0 rd_NO_PLYMOUTH rd.plymouth.enable=0 plymouth.enable=0 3 {kernelopts}</cmdline>
>>>>>>> 63fd200a
  </os>
  <features>{features}</features>
  <clock offset='utc' adjustment='reset'>
    <timer name="tsc" mode="native"/>
  </clock>
  <on_poweroff>destroy</on_poweroff>
  <on_reboot>destroy</on_reboot>
  <on_crash>destroy</on_crash>
  <devices>
{rootdev}
{privatedev}
{volatiledev}
{otherdevs}
{netdev}
{pcidevs}
    <console type='pty'>
      <target type='xen' port='0'/>
    </console>
  </devices>
</domain>
<|MERGE_RESOLUTION|>--- conflicted
+++ resolved
@@ -8,11 +8,7 @@
     <type arch='x86_64' machine='xenpv'>linux</type>
     <kernel>{kerneldir}/vmlinuz</kernel>
     <initrd>{kerneldir}/initramfs</initrd>
-<<<<<<< HEAD
-    <cmdline>root=/dev/mapper/dmroot ro nomodeset console=hvc0 rd_NO_PLYMOUTH plymouth.enable=0 {kernelopts}</cmdline>
-=======
-    <cmdline>root=/dev/mapper/dmroot ro nomodeset console=hvc0 rd_NO_PLYMOUTH rd.plymouth.enable=0 plymouth.enable=0 3 {kernelopts}</cmdline>
->>>>>>> 63fd200a
+    <cmdline>root=/dev/mapper/dmroot ro nomodeset console=hvc0 rd_NO_PLYMOUTH rd.plymouth.enable=0 plymouth.enable=0 {kernelopts}</cmdline>
   </os>
   <features>{features}</features>
   <clock offset='utc' adjustment='reset'>
