#!/usr/bin/python2.6
#
# The Qubes OS Project, http://www.qubes-os.org
#
# Copyright (C) 2010  Joanna Rutkowska <joanna@invisiblethingslab.com>
#
# This program is free software; you can redistribute it and/or
# modify it under the terms of the GNU General Public License
# as published by the Free Software Foundation; either version 2
# of the License, or (at your option) any later version.
#
# This program is distributed in the hope that it will be useful,
# but WITHOUT ANY WARRANTY; without even the implied warranty of
# MERCHANTABILITY or FITNESS FOR A PARTICULAR PURPOSE.  See the
# GNU General Public License for more details.
#
# You should have received a copy of the GNU General Public License
# along with this program; if not, write to the Free Software
# Foundation, Inc., 51 Franklin Street, Fifth Floor, Boston, MA  02110-1301, USA.
#
#

import sys
import os
import os.path
import subprocess
import xml.etree.ElementTree
import xml.parsers.expat
import fcntl
import re
import shutil
import uuid
import time
from datetime import datetime
from qmemman_client import QMemmanClient

# Do not use XenAPI or create/read any VM files
# This is for testing only!
dry_run = False
#dry_run = True


if not dry_run:
    import xen.lowlevel.xc
    import xen.lowlevel.xl
    import xen.lowlevel.xs


qubes_guid_path = "/usr/bin/qubes_guid"
qrexec_daemon_path = "/usr/lib/qubes/qrexec_daemon"
qrexec_client_path = "/usr/lib/qubes/qrexec_client"

qubes_base_dir   = "/var/lib/qubes"

qubes_appvms_dir = qubes_base_dir + "/appvms"
qubes_templates_dir = qubes_base_dir + "/vm-templates"
qubes_servicevms_dir = qubes_base_dir + "/servicevms"
qubes_store_filename = qubes_base_dir + "/qubes.xml"
qubes_kernels_base_dir = qubes_base_dir + "/vm-kernels"

qubes_max_xid = 1024
qubes_max_qid = 254
qubes_max_netid = 254
vm_default_netmask = "255.255.255.0"

default_root_img = "root.img"
default_rootcow_img = "root-cow.img"
default_volatile_img = "volatile.img"
default_clean_volatile_img = "clean-volatile.img.tar"
default_private_img = "private.img"
default_appmenus_templates_subdir = "apps.templates"
default_appmenus_template_templates_subdir = "apps-template.templates"
default_kernels_subdir = "kernels"
default_firewall_conf_file = "firewall.xml"
default_memory = 400
default_servicevm_vcpus = 1

qubes_whitelisted_appmenus = 'whitelisted-appmenus.list'

dom0_update_check_interval = 6*3600

# do not allow to start a new AppVM if Dom0 mem was to be less than this
dom0_min_memory = 700*1024*1024

# We need this global reference, as each instance of QubesVm
# must be able to ask Dom0 VM about how much memory it currently has...
dom0_vm = None

qubes_appmenu_create_cmd = "/usr/lib/qubes/create_apps_for_appvm.sh"
qubes_appmenu_remove_cmd = "/usr/lib/qubes/remove_appvm_appmenus.sh"
qubes_pciback_cmd = '/usr/lib/qubes/unbind_pci_device.sh'

class QubesException (Exception) : pass

if not dry_run:
    xc = xen.lowlevel.xc.xc()
    xs = xen.lowlevel.xs.xs()
    xl_ctx = xen.lowlevel.xl.ctx()

class QubesHost(object):
    def __init__(self):
        self.physinfo = xc.physinfo()

        self.xen_total_mem = long(self.physinfo['total_memory'])
        self.xen_no_cpus = self.physinfo['nr_cpus']

#        print "QubesHost: total_mem  = {0}B".format (self.xen_total_mem)
#        print "QubesHost: free_mem   = {0}".format (self.get_free_xen_memory())
#        print "QubesHost: total_cpus = {0}".format (self.xen_no_cpus)

    @property
    def memory_total(self):
        return self.xen_total_mem

    @property
    def no_cpus(self):
        return self.xen_no_cpus

    def get_free_xen_memory(self):
        ret = self.physinfo['free_memory']
        return long(ret)

    # measure cpu usage for all domains at once
    def measure_cpu_usage(self, previous=None, previous_time = None, wait_time=1):
        if previous is None:
            previous_time = time.time()
            previous = {}
            info = xc.domain_getinfo(0, qubes_max_xid)
            for vm in info:
                previous[vm['domid']] = {}
                previous[vm['domid']]['cpu_time'] = vm['cpu_time']/vm['online_vcpus']
                previous[vm['domid']]['cpu_usage'] = 0
            time.sleep(wait_time)

        current_time = time.time()
        current = {}
        info = xc.domain_getinfo(0, qubes_max_xid)
        for vm in info:
            current[vm['domid']] = {}
            current[vm['domid']]['cpu_time'] = vm['cpu_time']/max(vm['online_vcpus'],1)
            if vm['domid'] in previous.keys():
                current[vm['domid']]['cpu_usage'] = \
                    float(current[vm['domid']]['cpu_time'] - previous[vm['domid']]['cpu_time']) \
                    / long(1000**3) / (current_time-previous_time) * 100
                if current[vm['domid']]['cpu_usage'] < 0:
                    # VM has been rebooted
                    current[vm['domid']]['cpu_usage'] = 0
            else:
                current[vm['domid']]['cpu_usage'] = 0

        return (current_time, current)

class QubesVmLabel(object):
    def __init__(self, name, index, color = None, icon = None):
        self.name = name
        self.index = index
        self.color = color if color is not None else name
        self.icon = icon if icon is not None else name
        self.icon_path = "/usr/share/qubes/icons/" + self.icon + ".png"

# Globally defined lables
QubesVmLabels = {
    "red" : QubesVmLabel ("red", 1),
    "orange" : QubesVmLabel ("orange", 2),
    "yellow" : QubesVmLabel ("yellow", 3),
    "green" : QubesVmLabel ("green", 4, color="0x5fa05e"),
    "gray" : QubesVmLabel ("gray", 5),
    "blue" : QubesVmLabel ("blue", 6),
    "purple" : QubesVmLabel ("purple", 7, color="0xb83374"),
    "black" : QubesVmLabel ("black", 8),
}

default_appvm_label = QubesVmLabels["red"]
default_template_label = QubesVmLabels["gray"]
default_servicevm_label = QubesVmLabels["red"]

class QubesVm(object):
    """
    A representation of one Qubes VM
    Only persistent information are stored here, while all the runtime
    information, e.g. Xen dom id, etc, are to be retrieved via Xen API
    Note that qid is not the same as Xen's domid!
    """

    def __init__(self, qid, name,
                 dir_path, conf_file = None,
                 uses_default_netvm = True,
                 netvm_vm = None,
                 installed_by_rpm = False,
                 updateable = False,
                 label = None,
                 root_img = None,
                 private_img = None,
                 memory = default_memory,
                 maxmem = None,
                 template_vm = None,
                 firewall_conf = None,
                 volatile_img = None,
                 pcidevs = None,
                 internal = False,
                 vcpus = None,
                 kernel = None,
                 uses_default_kernel = True):


        assert qid < qubes_max_qid, "VM id out of bounds!"
        self.__qid = qid
        self.name = name

        dir_path = dir_path
        self.dir_path = dir_path
        conf_file = conf_file
        if self.dir_path is not None:
            if (conf_file is None):
                self.conf_file = dir_path + "/" + name + ".conf"
            else:
                if os.path.isabs(conf_file):
                    self.conf_file = conf_file
                else:
                    self.conf_file = dir_path + "/" + conf_file

        self.uses_default_netvm = uses_default_netvm
        self.netvm_vm = netvm_vm
        if netvm_vm is not None:
            netvm_vm.connected_vms[qid] = self

        # We use it in remove from disk to avoid removing rpm files (for templates)
        self.installed_by_rpm = installed_by_rpm

        # Setup standard VM storage; some VM types may not use them all
        if root_img is not None and os.path.isabs(root_img):
            self.root_img = root_img
        else:
            self.root_img = dir_path + "/" + (
                root_img if root_img is not None else default_root_img)

        self.volatile_img = dir_path + "/" + default_volatile_img

        if private_img is not None and os.path.isabs(private_img):
            self.private_img = private_img
        else:
            self.private_img = dir_path + "/" + (
                private_img if private_img is not None else default_private_img)

        if firewall_conf is None:
            self.firewall_conf = dir_path + "/" + default_firewall_conf_file
        else:
            self.firewall_conf = firewall_conf

        self.updateable = updateable
        self.label = label if label is not None else QubesVmLabels["red"]
        if self.dir_path is not None:
            self.icon_path = self.dir_path + "/icon.png"
        else:
            self.icon_path = None

        # PCI devices - used only by NetVM
        if pcidevs is None or pcidevs == "none":
            self.pcidevs = []
        elif pcidevs.find('[') < 0:
            # Backward compatibility
            self.pcidevs = eval('[' + pcidevs + ']')
        else:
            self.pcidevs  = eval(pcidevs)

        self.memory = memory

        if maxmem is None:
            host = QubesHost()
            total_mem_mb = host.memory_total/1024
            self.maxmem = total_mem_mb/2
        else:
            self.maxmem = maxmem

        self.template_vm = template_vm
        if template_vm is not None:
            if updateable:
                print "ERROR: Template based VM cannot be updateable!"
                return False
            if not template_vm.is_template():
                print "ERROR: template_qid={0} doesn't point to a valid TemplateVM".\
                    format(template_vm.qid)
                return False

            template_vm.appvms[qid] = self
        else:
            assert self.root_img is not None, "Missing root_img for standalone VM!"

        self.kernel = kernel

        if template_vm is not None:
            self.kernels_dir = template_vm.kernels_dir
        elif self.kernel is not None:
            self.kernels_dir = qubes_kernels_base_dir + "/" + self.kernel
        else:
            # for backward compatibility (or another rare case): kernel=None -> kernel in VM dir
            self.kernels_dir = self.dir_path + "/" + default_kernels_subdir

        self.uses_default_kernel = uses_default_kernel

        self.appmenus_templates_dir = None
        if updateable:
            self.appmenus_templates_dir = self.dir_path + "/" + default_appmenus_templates_subdir
        else if template_vm is not None:
            self.appmenus_templates_dir = template_vm.appmenus_templates_dir

        # By default allow use all VCPUs
        if vcpus is None:
            qubes_host = QubesHost()
            self.vcpus = qubes_host.no_cpus
        else:
            self.vcpus = vcpus

        # Internal VM (not shown in qubes-manager, doesn't create appmenus entries
        self.internal = internal

        self.xid = -1
        self.xid = self.get_xid()

    @property
    def qid(self):
        return self.__qid

    @property
    def ip(self):
        if self.netvm_vm is not None:
            return self.netvm_vm.get_ip_for_vm(self.qid)
        else:
            return None

    @property
    def netmask(self):
        if self.netvm_vm is not None:
            return self.netvm_vm.netmask
        else:
            return None

    @property
    def gateway(self):
        if self.netvm_vm is not None:
            return self.netvm_vm.gateway
        else:
            return None

    @property
    def secondary_dns(self):
        if self.netvm_vm is not None:
            return self.netvm_vm.secondary_dns
        else:
            return None

    def is_updateable(self):
        return self.updateable

    def is_networked(self):
        if self.is_netvm():
            return True

        if self.netvm_vm is not None:
            return True
        else:
            return False

    def set_updateable(self):
        if self.is_updateable():
            return

        raise QubesException ("Change 'updateable' flag is not supported. Please use qvm-create.")

    def set_nonupdateable(self):
        if not self.is_updateable():
            return

        raise QubesException ("Change 'updateable' flag is not supported. Please use qvm-create.")

    def is_template(self):
        return isinstance(self, QubesTemplateVm)

    def is_appvm(self):
        return isinstance(self, QubesAppVm)

    def is_netvm(self):
        return isinstance(self, QubesNetVm)

    def is_proxyvm(self):
        return isinstance(self, QubesProxyVm)

    def is_disposablevm(self):
        return isinstance(self, QubesDisposableVm)

    def get_xl_dominfo(self):
        if dry_run:
            return

        domains = xl_ctx.list_domains()
        for dominfo in domains:
            domname = xl_ctx.domid_to_name(dominfo.domid)
            if domname == self.name:
                return dominfo
        return None

    def get_xc_dominfo(self):
        if dry_run:
            return

        start_xid = self.xid
        if start_xid < 0:
            start_xid = 0
        try:
            domains = xc.domain_getinfo(start_xid, qubes_max_xid-start_xid)
        except xen.lowlevel.xc.Error:
            return None

        for dominfo in domains:
            domname = xl_ctx.domid_to_name(dominfo['domid'])
            if domname == self.name:
                return dominfo
        return None

    def get_xid(self):
        if dry_run:
            return 666

        dominfo = self.get_xc_dominfo()
        if dominfo:
            self.xid = dominfo['domid']
            return self.xid
        else:
            return -1

    def get_uuid(self):

        dominfo = self.get_xl_dominfo()
        if dominfo:
            uuid = uuid.UUID(''.join('%02x' % b for b in dominfo.uuid))
            return uuid
        else:
            return None

    def get_mem(self):
        if dry_run:
            return 666

        dominfo = self.get_xc_dominfo()
        if dominfo:
            return dominfo['mem_kb']
        else:
            return 0

    def get_mem_static_max(self):
        if dry_run:
            return 666

        dominfo = self.get_xc_dominfo()
        if dominfo:
            return dominfo['maxmem_kb']
        else:
            return 0

    def get_per_cpu_time(self):
        if dry_run:
            import random
            return random.random() * 100

        dominfo = self.get_xc_dominfo()
        if dominfo:
            return dominfo['cpu_time']/dominfo['online_vcpus']
        else:
            return 0

    def get_disk_utilization_root_img(self):
        if not os.path.exists(self.root_img):
            return 0

        return self.get_disk_usage(self.root_img)

    def get_root_img_sz(self):
        if not os.path.exists(self.root_img):
            return 0

        return os.path.getsize(self.root_img)

    def get_power_state(self):
        if dry_run:
            return "NA"

        dominfo = self.get_xc_dominfo()
        if dominfo:
            if dominfo['paused']:
                return "Paused"
            elif dominfo['shutdown']:
                return "Halted"
            elif dominfo['crashed']:
                return "Crashed"
            elif dominfo['dying']:
                return "Dying"
            else:
                return "Running"
        else:
            return 'Halted'

        return "NA"

    def is_running(self):
        if self.get_power_state() == "Running":
            return True
        else:
            return False

    def is_paused(self):
        if self.get_power_state() == "Paused":
            return True
        else:
            return False

    def get_start_time(self):
        if not self.is_running():
            return 0

        dominfo = self.get_xl_dominfo()

        uuid = self.get_uuid()

        start_time = xs.read('', "/vm/%s/start_time" % str(uuid))

        return start_time

    def is_outdated(self):
        # Makes sense only on VM based on template
        if self.template_vm is None:
            return False

        if not self.is_running():
            return False

        rootimg_inode = os.stat(self.template_vm.root_img)
        rootcow_inode = os.stat(self.template_vm.rootcow_img)

        current_dmdev = "/dev/mapper/snapshot-{0:x}:{1}-{2:x}:{3}".format(
                rootimg_inode[2], rootimg_inode[1],
                rootcow_inode[2], rootcow_inode[1])

        # Don't know why, but 51712 is xvda
        #  backend node name not available through xenapi :(
        used_dmdev = xs.read('', "/local/domain/0/backend/vbd/{0}/51712/node".format(self.get_xid()))

        return used_dmdev != current_dmdev

    def get_disk_usage(self, file_or_dir):
        if not os.path.exists(file_or_dir):
            return 0
        p = subprocess.Popen (["du", "-s", "--block-size=1", file_or_dir],
                              stdout=subprocess.PIPE)
        result = p.communicate()
        m = re.match(r"^(\d+)\s.*", result[0])
        sz = int(m.group(1)) if m is not None else 0
        return sz

    def get_disk_utilization(self):
        return self.get_disk_usage(self.dir_path)

    def get_disk_utilization_private_img(self):
        return self.get_disk_usage(self.private_img)

    def get_private_img_sz(self):
        if not os.path.exists(self.private_img):
            return 0

        return os.path.getsize(self.private_img)

    def resize_private_img(self, size):
        f_private = open (self.private_img, "a+b")
        f_private.truncate (size)
        f_private.close ()

    def cleanup_vifs(self):
        """
        Xend does not remove vif when backend domain is down, so we must do it
        manually
        """

        if not self.is_running():
            return

        p = subprocess.Popen (["/usr/sbin/xl", "network-list", self.name],
                 stdout=subprocess.PIPE)
        result = p.communicate()
        for line in result[0].split('\n'):
            m = re.match(r"^(\d+)\s*(\d+)", line)
            if m:
                retcode = subprocess.call(["/usr/sbin/xl", "list", m.group(2)],
                        stderr=subprocess.PIPE)
                if retcode != 0:
                    # Don't check retcode - it always will fail when backend domain is down
                    subprocess.call(["/usr/sbin/xl",
                            "network-detach", self.name, m.group(1)], stderr=subprocess.PIPE)

    def create_xenstore_entries(self, xid):
        if dry_run:
            return

        domain_path = xs.get_domain_path(xid)

        # Set Xen Store entires with VM networking info:

        xs.write('', "{0}/qubes_vm_type".format(domain_path),
                self.type)
        xs.write('', "{0}/qubes_vm_updateable".format(domain_path),
                str(self.updateable))

        if self.is_netvm():
            xs.write('',
                    "{0}/qubes_netvm_gateway".format(domain_path),
                    self.gateway)
            xs.write('',
                    "{0}/qubes_netvm_secondary_dns".format(domain_path),
                    self.secondary_dns)
            xs.write('',
                    "{0}/qubes_netvm_netmask".format(domain_path),
                    self.netmask)
            xs.write('',
                    "{0}/qubes_netvm_network".format(domain_path),
                    self.network)

        if self.netvm_vm is not None:
            xs.write('', "{0}/qubes_ip".format(domain_path), self.ip)
            xs.write('', "{0}/qubes_netmask".format(domain_path),
                    self.netvm_vm.netmask)
            xs.write('', "{0}/qubes_gateway".format(domain_path),
                    self.netvm_vm.gateway)
            xs.write('',
                    "{0}/qubes_secondary_dns".format(domain_path),
                    self.netvm_vm.secondary_dns)

        # Fix permissions
        xs.set_permissions('', '{0}/device'.format(domain_path),
                [{ 'dom': xid }])
        xs.set_permissions('', '{0}/memory'.format(domain_path),
                [{ 'dom': xid }])

    def get_rootdev(self, source_template=None):
        if self.template_vm:
            return "'script:snapshot:{dir}/root.img:{dir}/root-cow.img,xvda,r',".format(dir=self.template_vm.dir_path)
        else:
            return "'script:file:{dir}/root.img,xvda,w',".format(dir=self.dir_path)

    def get_config_params(self, source_template=None):
        args = {}
        args['name'] = self.name
        args['kerneldir'] = self.kernels_dir
        args['vmdir'] = self.dir_path
        args['pcidev'] = str(self.pcidevs).strip('[]')
        args['mem'] = str(self.memory)
        args['maxmem'] = str(self.maxmem)
        args['vcpus'] = str(self.vcpus)
        if self.netvm_vm is not None:
            args['netdev'] = "'script=/etc/xen/scripts/vif-route-qubes,ip={ip}".format(ip=self.ip)
            if self.netvm_vm.qid != 0:
                args['netdev'] += ",backend={0}".format(self.netvm_vm.name)
            args['netdev'] += "'"
        else:
            args['netdev'] = ''
        args['rootdev'] = self.get_rootdev(source_template=source_template)
        args['privatedev'] = "'script:file:{dir}/private.img,xvdb,w',".format(dir=self.dir_path)
        args['volatiledev'] = "'script:file:{dir}/volatile.img,xvdc,w',".format(dir=self.dir_path)
        args['otherdevs'] = "'script:file:{dir}/modules.img,xvdd,r',".format(dir=self.kernels_dir)
        args['kernelopts'] = ''

        return args

    def create_config_file(self, file_path = None, source_template = None, prepare_dvm = False):
        if file_path is None:
            file_path = self.conf_file
        if source_template is None:
            source_template = self.template_vm

        f_conf_template = open('/usr/share/qubes/vm-template.conf', 'r')
        conf_template = f_conf_template.read()
        f_conf_template.close()

        template_params = self.get_config_params(source_template)
        if prepare_dvm:
            template_params['name'] = '%NAME%'
            template_params['privatedev'] = ''
            template_params['netdev'] = re.sub(r"ip=[0-9.]*", "ip=%IP%", template_params['netdev'])
        conf_appvm = open(file_path, "w")

        conf_appvm.write(conf_template.format(**template_params))
        conf_appvm.close()

    def create_on_disk(self, verbose, source_template = None):
        if source_template is None:
            source_template = self.template_vm
        assert source_template is not None

        if dry_run:
            return

        if verbose:
            print "--> Creating directory: {0}".format(self.dir_path)
        os.mkdir (self.dir_path)

        if verbose:
            print "--> Creating the VM config file: {0}".format(self.conf_file)

        self.create_config_file(source_template = source_template)

        template_priv = source_template.private_img
        if verbose:
            print "--> Copying the template's private image: {0}".\
                    format(template_priv)

        # We prefer to use Linux's cp, because it nicely handles sparse files
        retcode = subprocess.call (["cp", template_priv, self.private_img])
        if retcode != 0:
            raise IOError ("Error while copying {0} to {1}".\
                           format(template_priv, self.private_img))

        if os.path.exists(source_template.dir_path + '/vm-' + qubes_whitelisted_appmenus):
            if verbose:
                print "--> Creating default whitelisted apps list: {0}".
                    format(self.dir_path + '/' + qubes_whitelisted_appmenus)
            shutil.copy(source_template.dir_path + '/vm-' + qubes_whitelisted_appmenus,
                    self.dir_path + '/' + qubes_whitelisted_appmenus)

        if self.is_updateable():
            template_root = source_template.root_img
            if verbose:
                print "--> Copying the template's root image: {0}".\
                        format(template_root)

            # We prefer to use Linux's cp, because it nicely handles sparse files
            retcode = subprocess.call (["cp", template_root, self.root_img])
            if retcode != 0:
                raise IOError ("Error while copying {0} to {1}".\
                               format(template_root, self.root_img))

        # Create volatile.img
        self.reset_volatile_storage(source_template = source_template, verbose=verbose)

    def create_appmenus(self, verbose, source_template = None):
        if source_template is None:
            source_template = self.template_vm

        try:
            if source_template is not None:
                subprocess.check_call ([qubes_appmenu_create_cmd, source_template.appmenus_templates_dir, self.name])
            else:
                # Only add apps to menu
                subprocess.check_call ([qubes_appmenu_create_cmd, "none", self.name, vmtype])
        except subprocess.CalledProcessError:
            print "Ooops, there was a problem creating appmenus for {0} VM!".format (self.name)

    def verify_files(self):
        if dry_run:
            return

        if not os.path.exists (self.dir_path):
            raise QubesException (
                "VM directory doesn't exist: {0}".\
                format(self.dir_path))

        if self.is_updateable() and not os.path.exists (self.root_img):
            raise QubesException (
                "VM root image file doesn't exist: {0}".\
                format(self.root_img))

        if not os.path.exists (self.private_img):
            raise QubesException (
                "VM private image file doesn't exist: {0}".\
                format(self.private_img))

        if not os.path.exists (self.kernels_dir + '/vmlinuz'):
            raise QubesException (
                "VM kernel does not exists: {0}".\
                format(self.kernels_dir + '/vmlinuz'))

        if not os.path.exists (self.kernels_dir + '/initramfs'):
            raise QubesException (
                "VM initramfs does not exists: {0}".\
                format(self.kernels_dir + '/initramfs'))

        if not os.path.exists (self.kernels_dir + '/modules.img'):
            raise QubesException (
                "VM kernel modules image does not exists: {0}".\
                format(self.kernels_dir + '/modules.img'))
        return True

    def reset_volatile_storage(self, source_template = None, verbose = False):
        assert not self.is_running(), "Attempt to clean volatile image of running VM!"

        if source_template is None:
            source_template = self.template_vm

        # Only makes sense on template based VM
        if source_template is None:
            return

        if verbose:
            print "--> Cleaning volatile image: {0}...".format (self.volatile_img)
        if dry_run:
            return
        if os.path.exists (self.volatile_img):
           os.remove (self.volatile_img)

        retcode = subprocess.call (["tar", "xf", source_template.clean_volatile_img, "-C", self.dir_path])
        if retcode != 0:
            raise IOError ("Error while unpacking {0} to {1}".\
                           format(source_template.clean_volatile_img, self.volatile_img))

    def remove_from_disk(self):
        if dry_run:
            return

        shutil.rmtree (self.dir_path)

    def write_firewall_conf(self, conf):
        root = xml.etree.ElementTree.Element(
                "QubesFirwallRules",
                policy = "allow" if conf["allow"] else "deny",
                dns = "allow" if conf["allowDns"] else "deny",
                icmp = "allow" if conf["allowIcmp"] else "deny"
        )

        for rule in conf["rules"]:
            element = xml.etree.ElementTree.Element(
                    "rule",
                    address=rule["address"],
                    port=str(rule["portBegin"]),
            )
            if rule["netmask"] is not None and rule["netmask"] != 32:
                element.set("netmask", str(rule["netmask"]))
            if rule["portEnd"] is not None:
                element.set("toport", str(rule["portEnd"]))
            root.append(element)

        tree = xml.etree.ElementTree.ElementTree(root)

        try:
            f = open(self.firewall_conf, 'a') # create the file if not exist
            f.close()

            with open(self.firewall_conf, 'w') as f:
                fcntl.lockf(f, fcntl.LOCK_EX)
                tree.write(f, "UTF-8")
                fcntl.lockf(f, fcntl.LOCK_UN)
            f.close()
        except EnvironmentError as err:
            print "{0}: save error: {1}".format(
                    os.path.basename(sys.argv[0]), err)
            return False

        return True

    def has_firewall(self):
        return os.path.exists (self.firewall_conf)

    def get_firewall_conf(self):
        conf = { "rules": list(), "allow": True, "allowDns": True, "allowIcmp": True }

        try:
            tree = xml.etree.ElementTree.parse(self.firewall_conf)
            root = tree.getroot()

            conf["allow"] = (root.get("policy") == "allow")
            conf["allowDns"] = (root.get("dns") == "allow")
            conf["allowIcmp"] = (root.get("icmp") == "allow")

            for element in root:
                rule = {}
                attr_list = ("address", "netmask", "port", "toport")

                for attribute in attr_list:
                    rule[attribute] = element.get(attribute)

                if rule["netmask"] is not None:
                    rule["netmask"] = int(rule["netmask"])
                else:
                    rule["netmask"] = 32

                rule["portBegin"] = int(rule["port"])

                if rule["toport"] is not None:
                    rule["portEnd"] = int(rule["toport"])
                else:
                    rule["portEnd"] = None

                del(rule["port"])
                del(rule["toport"])

                conf["rules"].append(rule)

        except EnvironmentError as err:
            return conf
        except (xml.parsers.expat.ExpatError,
                ValueError, LookupError) as err:
            print("{0}: load error: {1}".format(
                os.path.basename(sys.argv[0]), err))
            return None

        return conf

    def start(self, debug_console = False, verbose = False, preparing_dvm = False):
        if dry_run:
            return

        if self.is_running():
            raise QubesException ("VM is already running!")

        if self.netvm_vm is not None:
            if self.netvm_vm.qid != 0:
                if not self.netvm_vm.is_running():
                    if verbose:
                        print "--> Starting NetVM {0}...".format(self.netvm_vm.name)
                    self.netvm_vm.start()

        self.reset_volatile_storage(verbose=verbose)
        if verbose:
            print "--> Loading the VM (type = {0})...".format(self.type)

        # refresh config file
        self.create_config_file()

        mem_required = int(self.memory) * 1024 * 1024
        qmemman_client = QMemmanClient()
        if not qmemman_client.request_memory(mem_required):
            qmemman_client.close()
            raise MemoryError ("ERROR: insufficient memory to start this VM")

<<<<<<< HEAD
        # Bind pci devices to pciback driver
        for pci in self.pcidevs:
            subprocess.check_call('sudo', qubes_pciback_cmd, pci)

=======
        time.sleep(1) # REMOVEME!!!
>>>>>>> 3bd1c700
        xl_cmdline = ['sudo', '/usr/sbin/xl', 'create', self.conf_file, '-p']
        time.sleep(1) # REMOVEME!!!

        try:
            subprocess.check_call(xl_cmdline)
        except:
            raise QubesException("Failed to load VM config")
        finally:
            qmemman_client.close() # let qmemman_daemon resume balancing

        xid = self.get_xid()
        self.xid = xid

        if verbose:
            print "--> Setting Xen Store info for the VM..."
        self.create_xenstore_entries(xid)

        qvm_collection = QubesVmCollection()
        qvm_collection.lock_db_for_reading()
        qvm_collection.load()
        qvm_collection.unlock_db()

        if verbose:
            print "--> Updating firewall rules..."
        for vm in qvm_collection.values():
            if vm.is_proxyvm() and vm.is_running():
                vm.write_iptables_xenstore_entry()

        if verbose:
            print "--> Starting the VM..."
        time.sleep(1) # REMOVEME!!!
        xc.domain_unpause(xid)

        if not preparing_dvm:
            if verbose:
                print "--> Starting the qrexec daemon..."
            retcode = subprocess.call ([qrexec_daemon_path, str(xid)])
            if (retcode != 0) :
                self.force_shutdown()
                raise OSError ("ERROR: Cannot execute qrexec_daemon!")

        if preparing_dvm:
            if verbose:
                print "--> Preparing config template for DispVM"
            self.create_config_file(file_path = self.dir_path + '/dvm.conf', prepare_dvm = True)

        if qvm_collection.updatevm_qid == self.qid:
            # Sync RPMDB
            subprocess.call(["/usr/lib/qubes/sync_rpmdb_updatevm.sh"])
            # Start polling
            subprocess.call([qrexec_client_path, '-d', str(xid), '-e',
                    "while true; do sleep %d; /usr/lib/qubes/qubes_download_dom0_updates.sh; done" % dom0_update_check_interval])

        # perhaps we should move it before unpause and fork?
        # FIXME: this uses obsolete xm api
        if debug_console:
            from xen.xm import console
            if verbose:
                print "--> Starting debug console..."
            console.execConsole (xid)

        return xid

    def force_shutdown(self):
        if dry_run:
            return

        subprocess.call (['/usr/sbin/xl', 'destroy', self.name])
        #xc.domain_destroy(self.get_xid())

    def remove_from_disk(self):
        if dry_run:
            return


        shutil.rmtree (self.dir_path)

    def get_xml_attrs(self):
        attrs = {}
        attrs["qid"]  = str(self.qid)
        attrs["name"] = self.name
        attrs["dir_path"] = self.dir_path
        attrs["conf_file"] = self.conf_file
        attrs["root_img"] = self.root_img
        attrs["volatile_img"] = self.volatile_img
        attrs["private_img"] = self.private_img
        attrs["uses_default_netvm"] = str(self.uses_default_netvm)
        attrs["netvm_qid"] = str(self.netvm_vm.qid) if self.netvm_vm is not None else "none"
        attrs["installed_by_rpm"] = str(self.installed_by_rpm)
        attrs["template_qid"] = str(self.template_vm.qid) if self.template_vm and not self.is_updateable() else "none"
        attrs["updateable"] = str(self.updateable)
        attrs["label"] = self.label.name
        attrs["memory"] = str(self.memory)
        attrs["maxmem"] = str(self.maxmem)
        attrs["pcidevs"] = str(self.pcidevs)
        attrs["vcpus"] = str(self.vcpus)
        attrs["internal"] = str(self.internal)
        attrs["uses_default_kernel"] = str(self.uses_default_kernel)
        attrs["kernel"] = str(self.kernel)
        return attrs

    def create_xml_element(self):
        # Compatibility hack (Qubes*VM in type vs Qubes*Vm in XML)...
        rx_type = re.compile (r"VM")

        attrs = self.get_xml_attrs()
        element = xml.etree.ElementTree.Element(
            "Qubes" + rx_type.sub("Vm", self.type),
            **attrs)
        return element


class QubesTemplateVm(QubesVm):
    """
    A class that represents an TemplateVM. A child of QubesVm.
    """
    def __init__(self, **kwargs):

        if "dir_path" not in kwargs or kwargs["dir_path"] is None:
            kwargs["dir_path"] = qubes_templates_dir + "/" + kwargs["name"]

        if "updateable" not in kwargs or kwargs["updateable"] is None :
            kwargs["updateable"] = True

        if "label" not in kwargs or kwargs["label"] == None:
            kwargs["label"] = default_template_label

        super(QubesTemplateVm, self).__init__(**kwargs)

        dir_path = kwargs["dir_path"]

        # Clean image for root-cow and swap (AppVM side)
        self.clean_volatile_img = self.dir_path + "/" + default_clean_volatile_img

        # Image for template changes
        self.rootcow_img = self.dir_path + "/" + default_rootcow_img

        self.appmenus_templates_dir = self.dir_path + "/" + default_appmenus_templates_subdir
        self.appmenus_template_templates_dir = self.dir_path + "/" + default_appmenus_template_templates_subdir
        self.appvms = QubesVmCollection()

    @property
    def type(self):
        return "TemplateVM"

    def set_updateable(self):
        if self.is_updateable():
            return

        assert not self.is_running()
        # Make sure that all the AppVMs are non-updateable...
        for appvm in self.appvms.values():
            if appvm.is_updateable():
                raise QubesException("One of the AppVMs ('{0}')is also 'updateable'\
                                     -- cannot make the TemplateVM {'{1}'} 'nonupdatable'".\
                                     format (appvm.name, self.name))
        self.updateable = True

    def get_rootdev(self, source_template=None):
        return "'script:origin:{dir}/root.img:{dir}/root-cow.img,xvda,w',".format(dir=self.dir_path)

    def clone_disk_files(self, src_template_vm, verbose):
        if dry_run:
            return


        assert not src_template_vm.is_running(), "Attempt to clone a running Template VM!"

        if verbose:
            print "--> Creating directory: {0}".format(self.dir_path)
        os.mkdir (self.dir_path)

        if verbose:
            print "--> Creating VM config file: {0}".\
                    format(self.conf_file)
        self.create_config_file(source_template=src_template_vm)

        if verbose:
            print "--> Copying the template's private image:\n{0} ==>\n{1}".\
                    format(src_template_vm.private_img, self.private_img)
        # We prefer to use Linux's cp, because it nicely handles sparse files
        retcode = subprocess.call (["cp", src_template_vm.private_img, self.private_img])
        if retcode != 0:
            raise IOError ("Error while copying {0} to {1}".\
                           format(src_template_vm.private_img, self.private_img))

        if verbose:
            print "--> Copying the template's root image:\n{0} ==>\n{1}".\
                    format(src_template_vm.root_img, self.root_img)
        # We prefer to use Linux's cp, because it nicely handles sparse files
        retcode = subprocess.call (["cp", src_template_vm.root_img, self.root_img])
        if retcode != 0:
            raise IOError ("Error while copying {0} to {1}".\
                           format(src_template_vm.root_img, self.root_img))
        if verbose:
            print "--> Copying the template's clean volatile image:\n{0} ==>\n{1}".\
                    format(src_template_vm.clean_volatile_img, self.clean_volatile_img)
        # We prefer to use Linux's cp, because it nicely handles sparse files
        retcode = subprocess.call (["cp", src_template_vm.clean_volatile_img, self.clean_volatile_img])
        if retcode != 0:
            raise IOError ("Error while copying {0} to {1}".\
                           format(src_template_vm.clean_volatile_img, self.clean_volatile_img))
        if verbose:
            print "--> Copying the template's volatile image:\n{0} ==>\n{1}".\
                    format(self.clean_volatile_img, self.volatile_img)
        # We prefer to use Linux's cp, because it nicely handles sparse files
        retcode = subprocess.call (["cp", self.clean_volatile_img, self.volatile_img])
        if retcode != 0:
            raise IOError ("Error while copying {0} to {1}".\
                           format(self.clean_volatile_img, self.volatile_img))
        if verbose:
            print "--> Copying the template's appmenus templates dir:\n{0} ==>\n{1}".\
                    format(src_template_vm.appmenus_templates_dir, self.appmenus_templates_dir)
        shutil.copytree (src_template_vm.appmenus_templates_dir, self.appmenus_templates_dir)

        if verbose:
            print "--> Copying the template's appmenus (for template) templates dir:\n{0} ==>\n{1}".\
                    format(src_template_vm.appmenus_template_templates_dir, self.appmenus_template_templates_dir)
        shutil.copytree (src_template_vm.appmenus_template_templates_dir, self.appmenus_template_templates_dir)

        if os.path.exists(src_template_vm.dir_path + '/vm-' + qubes_whitelisted_appmenus):
            if verbose:
                print "--> Copying default whitelisted apps list: {0}".
                    format(self.dir_path + '/vm-' + qubes_whitelisted_appmenus)
            shutil.copy(src_template_vm.dir_path + '/vm-' + qubes_whitelisted_appmenus,
                    self.dir_path + '/vm-' + qubes_whitelisted_appmenus)

        icon_path = "/usr/share/qubes/icons/template.png"
        if verbose:
            print "--> Creating icon symlink: {0} -> {1}".format(self.icon_path, icon_path)
        os.symlink (icon_path, self.icon_path)

        # Create root-cow.img
        self.commit_changes(verbose=verbose)

        # Create appmenus
        self.create_appmenus(verbose, source_template = src_template_vm)

    def create_appmenus(self, verbose, source_template = None):
        if source_template is None:
            source_template = self.template_vm

        try:
            if source_template is not None:
                subprocess.check_call ([qubes_appmenu_create_cmd, source_template.appmenus_template_templates_dir, self.name, "vm-templates"])
            else:
                # Only add apps to menu
                subprocess.check_call ([qubes_appmenu_create_cmd, "none", self.name, vmtype])
        except subprocess.CalledProcessError:
            print "Ooops, there was a problem creating appmenus for {0} VM!".format (self.name)

    def remove_from_disk(self):
        if dry_run:
            return

        subprocess.check_call ([qubes_appmenu_remove_cmd, self.name, "vm-templates"])
        super(QubesTemplateVm, self).remove_from_disk()

    def verify_files(self):
        if dry_run:
            return


        if not os.path.exists (self.dir_path):
            raise QubesException (
                "VM directory doesn't exist: {0}".\
                format(self.dir_path))

        if not os.path.exists (self.root_img):
            raise QubesException (
                "VM root image file doesn't exist: {0}".\
                format(self.root_img))

        if not os.path.exists (self.private_img):
            raise QubesException (
                "VM private image file doesn't exist: {0}".\
                format(self.private_img))

        if not os.path.exists (self.volatile_img):
            raise QubesException (
                "VM volatile image file doesn't exist: {0}".\
                format(self.volatile_img))

        if not os.path.exists (self.clean_volatile_img):
            raise QubesException (
                "Clean VM volatile image file doesn't exist: {0}".\
                format(self.clean_volatile_img))

        if not os.path.exists (self.kernels_dir):
            raise QubesException (
                "VM's kernels directory does not exist: {0}".\
                format(self.kernels_dir))

        return True

    def start(self, debug_console = False, verbose = False, preparing_dvm=False):
        if dry_run:
            return

        self.reset_volatile_storage(verbose=verbose)

        if not self.is_updateable():
            raise QubesException ("Cannot start Template VM that is marked \"nonupdatable\"")

        # TODO?: check if none of running appvms are outdated

        return super(QubesTemplateVm, self).start(debug_console=debug_console, verbose=verbose)

    def reset_volatile_storage(self, verbose = False):
        assert not self.is_running(), "Attempt to clean volatile image of running Template VM!"

        if verbose:
            print "--> Cleaning volatile image: {0}...".format (self.volatile_img)
        if dry_run:
            return
        if os.path.exists (self.volatile_img):
           os.remove (self.volatile_img)

        retcode = subprocess.call (["tar", "xf", self.clean_volatile_img, "-C", self.dir_path])
        if retcode != 0:
            raise IOError ("Error while unpacking {0} to {1}".\
                           format(self.template_vm.clean_volatile_img, self.volatile_img))

    def commit_changes (self, verbose = False):

        assert not self.is_running(), "Attempt to commit changes on running Template VM!"

        if verbose:
            print "--> Commiting template updates... COW: {0}...".format (self.rootcow_img)

        if dry_run:
            return
        if os.path.exists (self.rootcow_img):
           os.rename (self.rootcow_img, self.rootcow_img + '.old')

        f_cow = open (self.rootcow_img, "w")
        f_root = open (self.root_img, "r")
        f_root.seek(0, os.SEEK_END)
        f_cow.truncate (f_root.tell()) # make empty sparse file of the same size as root.img
        f_cow.close ()
        f_root.close()

    def get_xml_attrs(self):
        attrs = super(QubesTemplateVm, self).get_xml_attrs()
        attrs["clean_volatile_img"] = self.clean_volatile_img
        attrs["rootcow_img"] = self.rootcow_img
        return attrs

class QubesNetVm(QubesVm):
    """
    A class that represents a NetVM. A child of QubesCowVM.
    """
    def __init__(self, **kwargs):
        netid = kwargs.pop("netid")
        self.netid = netid
        self.__network = "10.137.{0}.0".format(netid)
        self.netprefix = "10.137.{0}.".format(netid)
        self.__netmask = vm_default_netmask
        self.__gateway = self.netprefix + "1"
        self.__secondary_dns = self.netprefix + "254"

        if "dir_path" not in kwargs or kwargs["dir_path"] is None:
            kwargs["dir_path"] = qubes_servicevms_dir + "/" + kwargs["name"]
        self.__external_ip_allowed_xids = set()

        if "label" not in kwargs or kwargs["label"] is None:
            kwargs["label"] = default_servicevm_label

        if "vcpus" not in kwargs or kwargs["vcpus"] is None:
            kwargs["vcpus"] = default_servicevm_vcpus

        if "memory" not in kwargs or kwargs["memory"] is None:
            kwargs["memory"] = 200

        kwargs["maxmem"] = kwargs["memory"]

        super(QubesNetVm, self).__init__(**kwargs)
        self.connected_vms = QubesVmCollection()

    @property
    def type(self):
        return "NetVM"

    @property
    def gateway(self):
        return self.__gateway

    @property
    def secondary_dns(self):
        return self.__secondary_dns

    @property
    def netmask(self):
        return self.__netmask

    @property
    def network(self):
        return self.__network

    def get_ip_for_vm(self, qid):
        lo = qid % 253 + 2
        assert lo >= 2 and lo <= 254, "Wrong IP address for VM"
        return self.netprefix  + "{0}".format(lo)

    def get_config_params(self, source_template=None):
        args = super(QubesNetVm, self).get_config_params(source_template)
        args['kernelopts'] = ' swiotlb=force pci=nomsi'
        return args

    def create_xenstore_entries(self, xid):
        if dry_run:
            return

        super(QubesNetVm, self).create_xenstore_entries(xid)
        xs.write('', "/local/domain/{0}/qubes_netvm_external_ip".format(xid), '')
        self.update_external_ip_permissions(xid)

    def update_external_ip_permissions(self, xid = -1):
        if xid < 0:
            xid = self.get_xid()
        if xid < 0:
            return

        command = [
                "/usr/bin/xenstore-chmod",
                "/local/domain/{0}/qubes_netvm_external_ip".format(xid)
            ]

        command.append("r{0}".format(xid,xid))
        command.append("w{0}".format(xid,xid))

        for id in self.__external_ip_allowed_xids:
            command.append("r{0}".format(id))

        return subprocess.check_call(command)

    def start(self, debug_console = False, verbose = False, preparing_dvm=False):
        if dry_run:
            return

        xid=super(QubesNetVm, self).start(debug_console=debug_console, verbose=verbose)

        # Connect vif's of already running VMs
        for vm in self.connected_vms.values():
            if not vm.is_running():
                continue

            if verbose:
                print "--> Attaching network to '{0}'...".format(vm.name)

            # Cleanup stale VIFs
            vm.cleanup_vifs()

            xm_cmdline = ["/usr/sbin/xl", "network-attach", vm.name, "script=vif-route-qubes", "ip="+vm.ip, "backend="+self.name ]
            retcode = subprocess.call (xm_cmdline)
            if retcode != 0:
                print ("WARNING: Cannot attach to network to '{0}'!".format(vm.name))
        return xid

    def add_external_ip_permission(self, xid):
        if int(xid) < 0:
            return
        self.__external_ip_allowed_xids.add(int(xid))
        self.update_external_ip_permissions()

    def remove_external_ip_permission(self, xid):
        self.__external_ip_allowed_xids.discard(int(xid))
        self.update_external_ip_permissions()

    def get_xml_attrs(self):
        attrs = super(QubesNetVm, self).get_xml_attrs()
        attrs.pop("netvm_qid")
        attrs.pop("uses_default_netvm")
        attrs["netid"] = str(self.netid)
        return attrs

class QubesProxyVm(QubesNetVm):
    """
    A class that represents a ProxyVM, ex FirewallVM. A child of QubesNetVM.
    """
    def __init__(self, **kwargs):
        kwargs["uses_default_netvm"] = False
        super(QubesProxyVm, self).__init__(**kwargs)
        self.rules_applied = None

    @property
    def type(self):
        return "ProxyVM"

    def start(self, debug_console = False, verbose = False, preparing_dvm = False):
        if dry_run:
            return
        retcode = super(QubesProxyVm, self).start(debug_console=debug_console, verbose=verbose, preparing_dvm=preparing_dvm)
        self.netvm_vm.add_external_ip_permission(self.get_xid())
        self.write_netvm_domid_entry()
        return retcode

    def force_shutdown(self):
        if dry_run:
            return
        self.netvm_vm.remove_external_ip_permission(self.get_xid())
        super(QubesProxyVm, self).force_shutdown()

    def create_xenstore_entries(self, xid):
        if dry_run:
            return

        super(QubesProxyVm, self).create_xenstore_entries(xid)
        xs.write('', "/local/domain/{0}/qubes_iptables_error".format(xid), '')
        xs.set_permissions('', "/local/domain/{0}/qubes_iptables_error".format(xid),
                [{ 'dom': xid, 'write': True }])
        self.write_iptables_xenstore_entry()

    def write_netvm_domid_entry(self, xid = -1):
        if xid < 0:
            xid = self.get_xid()

        xs.write('', "/local/domain/{0}/qubes_netvm_domid".format(xid),
                "{0}".format(self.netvm_vm.get_xid()))

    def write_iptables_xenstore_entry(self):
        iptables =  "# Generated by Qubes Core on {0}\n".format(datetime.now().ctime())
        iptables += "*filter\n"
        iptables += ":INPUT DROP [0:0]\n"
        iptables += ":FORWARD DROP [0:0]\n"
        iptables += ":OUTPUT ACCEPT [0:0]\n"

        # Strict INPUT rules
        iptables += "-A INPUT -i vif+ -p udp -m udp --dport 68 -j DROP\n"
        iptables += "-A INPUT -m state --state RELATED,ESTABLISHED -j ACCEPT\n"
        iptables += "-A INPUT -p icmp -j ACCEPT\n"
        iptables += "-A INPUT -i lo -j ACCEPT\n"
        iptables += "-A INPUT -j REJECT --reject-with icmp-host-prohibited\n"

        iptables += "-A FORWARD -m state --state RELATED,ESTABLISHED -j ACCEPT\n"
        # Allow dom0 networking
        iptables += "-A FORWARD -i vif0.0 -j ACCEPT\n"
        # Deny inter-VMs networking
        iptables += "-A FORWARD -i vif+ -o vif+ -j DROP\n"

        vms = [vm for vm in self.connected_vms.values()]
        for vm in vms:
            if vm.has_firewall():
                conf = vm.get_firewall_conf()
            else:
                conf = { "rules": list(), "allow": True, "allowDns": True, "allowIcmp": True }

            xid = vm.get_xid()
            if xid < 0: # VM not active ATM
                continue

            iptables += "# '{0}' VM:\n".format(vm.name)
            iptables += "-A FORWARD ! -s {0}/32 -i vif{1}.+ -j DROP\n".format(vm.ip, xid)

            accept_action = "ACCEPT"
            reject_action = "REJECT --reject-with icmp-host-prohibited"

            if conf["allow"]:
                default_action = accept_action
                rules_action = reject_action
            else:
                default_action = reject_action
                rules_action = accept_action

            for rule in conf["rules"]:
                iptables += "-A FORWARD -i vif{0}.+ -d {1}".format(xid, rule["address"])
                if rule["netmask"] != 32:
                    iptables += "/{0}".format(rule["netmask"])

                if rule["portBegin"] is not None and rule["portBegin"] > 0:
                    iptables += " -p tcp --dport {0}".format(rule["portBegin"])
                    if rule["portEnd"] is not None and rule["portEnd"] > rule["portBegin"]:
                        iptables += ":{0}".format(rule["portEnd"])

                iptables += " -j {0}\n".format(rules_action)

            if conf["allowDns"]:
                # PREROUTING does DNAT to NetVM DNSes, so we need self.netvm_vm. properties
                iptables += "-A FORWARD -i vif{0}.+ -p udp -d {1} --dport 53 -j ACCEPT\n".format(xid,self.netvm_vm.gateway)
                iptables += "-A FORWARD -i vif{0}.+ -p udp -d {1} --dport 53 -j ACCEPT\n".format(xid,self.netvm_vm.secondary_dns)
            if conf["allowIcmp"]:
                iptables += "-A FORWARD -i vif{0}.+ -p icmp -j ACCEPT\n".format(xid)

            iptables += "-A FORWARD -i vif{0}.+ -j {1}\n".format(xid, default_action)

        iptables += "#End of VM rules\n"
        iptables += "-A FORWARD -j DROP\n"

        iptables += "COMMIT"

        self.write_netvm_domid_entry()

        self.rules_applied = None
        xs.write('', "/local/domain/{0}/qubes_iptables".format(self.get_xid()), iptables)

    def get_xml_attrs(self):
        attrs = super(QubesProxyVm, self).get_xml_attrs()
        attrs["netvm_qid"] = str(self.netvm_vm.qid) if self.netvm_vm is not None else "none"
        return attrs

class QubesDom0NetVm(QubesNetVm):
    def __init__(self):
        super(QubesDom0NetVm, self).__init__(qid=0, name="dom0", netid=0,
                                             dir_path=None,
                                             private_img = None,
                                             template_vm = None,
                                             label = default_template_label)
        self.xid = 0

    def is_running(self):
        return True

    def get_xid(self):
        return 0

    def get_power_state(self):
        return "Running"

    def get_disk_usage(self, file_or_dir):
        return 0

    def get_disk_utilization(self):
        return 0

    def get_disk_utilization_private_img(self):
        return 0

    def get_private_img_sz(self):
        return 0

    def start(self, debug_console = False, verbose = False):
        raise QubesException ("Cannot start Dom0 fake domain!")

    def get_xl_dominfo(self):
        if dry_run:
            return

        domains = xl_ctx.list_domains()
        for dominfo in domains:
            if dominfo.domid == 0:
                return dominfo
        return None

    def get_xc_dominfo(self):
        if dry_run:
            return

        domains = xc.domain_getinfo(0, 1)
        return domains[0]

    def create_xml_element(self):
        return None

    def verify_files(self):
        return True

class QubesDisposableVm(QubesVm):
    """
    A class that represents an DisposableVM. A child of QubesVm.
    """
    def __init__(self, **kwargs):

        template_vm = kwargs["template_vm"]
        assert template_vm is not None, "Missing template_vm for DisposableVM!"

        super(QubesDisposableVm, self).__init__(dir_path="/nonexistent", **kwargs)

    @property
    def type(self):
        return "DisposableVM"

    def get_xml_attrs(self):
        attrs = {}
        attrs["qid"] = str(self.qid)
        attrs["name"] = self.name
        attrs["template_qid"] = str(self.template_vm.qid)
        attrs["label"] = self.label.name
        return attrs

    def verify_files(self):
        return True


class QubesAppVm(QubesVm):
    """
    A class that represents an AppVM. A child of QubesVm.
    """
    def __init__(self, **kwargs):

        if "dir_path" not in kwargs or kwargs["dir_path"] is None:
            kwargs["dir_path"] = qubes_appvms_dir + "/" + kwargs["name"]

        super(QubesAppVm, self).__init__(**kwargs)

    @property
    def type(self):
        return "AppVM"

    def create_on_disk(self, verbose, source_template = None):
        if dry_run:
            return

        super(QubesAppVm, self).create_on_disk(verbose, source_template=source_template)

        if verbose:
            print "--> Creating icon symlink: {0} -> {1}".format(self.icon_path, self.label.icon_path)
        os.symlink (self.label.icon_path, self.icon_path)

        if not self.internal:
            self.create_appmenus (verbose, source_template=source_template)

    def remove_from_disk(self):
        if dry_run:
            return

        subprocess.check_call ([qubes_appmenu_remove_cmd, self.name])
        super(QubesAppVm, self).remove_from_disk()


class QubesVmCollection(dict):
    """
    A collection of Qubes VMs indexed by Qubes id (qid)
    """

    def __init__(self, store_filename=qubes_store_filename):
        super(QubesVmCollection, self).__init__()
        self.default_netvm_qid = None
        self.default_fw_netvm_qid = None
        self.default_template_qid = None
        self.updatevm_qid = None
        self.qubes_store_filename = store_filename

    def values(self):
        for qid in self.keys():
            yield self[qid]

    def items(self):
        for qid in self.keys():
            yield (qid, self[qid])

    def __iter__(self):
        for qid in sorted(super(QubesVmCollection, self).keys()):
            yield qid

    keys = __iter__

    def __setitem__(self, key, value):
        if key not in self:
            return super(QubesVmCollection, self).__setitem__(key, value)
        else:
            assert False, "Attempt to add VM with qid that already exists in the collection!"


    def add_new_appvm(self, name, template_vm,
                      dir_path = None, conf_file = None,
                      private_img = None,
                      updateable = False,
                      label = None):

        qid = self.get_new_unused_qid()
        vm = QubesAppVm (qid=qid, name=name, template_vm=template_vm,
                         dir_path=dir_path, conf_file=conf_file,
                         private_img=private_img,
                         netvm_vm = self.get_default_netvm_vm(),
                         kernel = self.get_default_kernel(),
                         uses_default_kernel = True,
                         updateable=updateable,
                         label=label)

        if not self.verify_new_vm (vm):
            assert False, "Wrong VM description!"
        self[vm.qid]=vm
        return vm

    def add_new_disposablevm(self, name, template_vm,
                      label = None):

        qid = self.get_new_unused_qid()
        vm = QubesDisposableVm (qid=qid, name=name, template_vm=template_vm,
                         netvm_vm = self.get_default_netvm_vm(),
                         label=label)

        if not self.verify_new_vm (vm):
            assert False, "Wrong VM description!"
        self[vm.qid]=vm
        return vm

    def add_new_templatevm(self, name,
                           dir_path = None, conf_file = None,
                           root_img = None, private_img = None,
                           installed_by_rpm = True):

        qid = self.get_new_unused_qid()
        vm = QubesTemplateVm (qid=qid, name=name,
                              dir_path=dir_path, conf_file=conf_file,
                              root_img=root_img, private_img=private_img,
                              installed_by_rpm=installed_by_rpm,
                              netvm_vm = self.get_default_netvm_vm(),
                              kernel = self.get_default_kernel(),
                              uses_default_kernel = True)

        if not self.verify_new_vm (vm):
            assert False, "Wrong VM description!"
        self[vm.qid]=vm

        if self.default_template_qid is None:
            self.set_default_template_vm(vm)

        return vm

    def clone_templatevm(self, src_template_vm, name, dir_path = None, verbose = False):

        assert not src_template_vm.is_running(), "Attempt to clone a running Template VM!"

        vm = self.add_new_templatevm (name=name, dir_path=dir_path, installed_by_rpm = False)

        return vm


    def add_new_netvm(self, name, template_vm,
                      dir_path = None, conf_file = None,
                      private_img = None, installed_by_rpm = False,
                      label = None, updateable = False):

        qid = self.get_new_unused_qid()
        netid = self.get_new_unused_netid()
        vm = QubesNetVm (qid=qid, name=name, template_vm=template_vm,
                         netid=netid, label=label,
                         private_img=private_img, installed_by_rpm=installed_by_rpm,
                         updateable=updateable,
                         kernel = self.get_default_kernel(),
                         uses_default_kernel = True,
                         dir_path=dir_path, conf_file=conf_file)

        if not self.verify_new_vm (vm):
            assert False, "Wrong VM description!"
        self[vm.qid]=vm

        if self.default_fw_netvm_qid is None:
            self.set_default_fw_netvm_vm(vm)

        return vm

    def add_new_proxyvm(self, name, template_vm,
                     dir_path = None, conf_file = None,
                     private_img = None, installed_by_rpm = False,
                     label = None, updateable = False):

        qid = self.get_new_unused_qid()
        netid = self.get_new_unused_netid()
        vm = QubesProxyVm (qid=qid, name=name, template_vm=template_vm,
                              netid=netid, label=label,
                              private_img=private_img, installed_by_rpm=installed_by_rpm,
                              dir_path=dir_path, conf_file=conf_file,
                              updateable=updateable,
                              kernel = self.get_default_kernel(),
                              uses_default_kernel = True,
                              netvm_vm = self.get_default_fw_netvm_vm())

        if not self.verify_new_vm (vm):
            assert False, "Wrong VM description!"
        self[vm.qid]=vm

        if self.default_netvm_qid is None:
            self.set_default_netvm_vm(vm)

        if self.updatevm_qid is None:
            self.set_updatevm_vm(vm)

        return vm

    def set_default_template_vm(self, vm):
        assert vm.is_template(), "VM {0} is not a TemplateVM!".format(vm.name)
        self.default_template_qid = vm.qid

    def get_default_template_vm(self):
        if self.default_template_qid is None:
            return None
        else:
            return self[self.default_template_qid]

    def set_default_netvm_vm(self, vm):
        assert vm.is_netvm(), "VM {0} does not provide network!".format(vm.name)
        self.default_netvm_qid = vm.qid

    def get_default_netvm_vm(self):
        if self.default_netvm_qid is None:
            return None
        else:
            return self[self.default_netvm_qid]

    def set_default_kernel(self, kernel):
        assert os.path.exists(qubes_kernels_base_dir + '/' + kernel), "Kerel {0} not installed!".format(kernel)
        self.default_kernel = kernel

    def get_default_kernel(self):
        return self.default_kernel

    def set_default_fw_netvm_vm(self, vm):
        assert vm.is_netvm(), "VM {0} does not provide network!".format(vm.name)
        self.default_fw_netvm_qid = vm.qid

    def get_default_fw_netvm_vm(self):
        if self.default_fw_netvm_qid is None:
            return None
        else:
            return self[self.default_fw_netvm_qid]

    def set_updatevm_vm(self, vm):
        self.updatevm_qid = vm.qid

    def get_updatevm_vm(self):
        if self.updatevm_qid is None:
            return None
        else:
            return self[self.updatevm_qid]

    def get_vm_by_name(self, name):
        for vm in self.values():
            if (vm.name == name):
                return vm
        return None

    def get_qid_by_name(self, name):
        vm = self.get_vm_by_name(name)
        return vm.qid if vm is not None else None

    def get_vms_based_on(self, template_qid):
        vms = set([vm for vm in self.values()
                   if (vm.template_vm and vm.template_vm.qid == template_qid)])
        return vms

    def get_vms_connected_to(self, netvm_qid):
        new_vms = [ netvm_qid ]
        dependend_vms_qid = []

        # Dependency resolving only makes sense on NetVM (or derivative)
        if not self[netvm_qid].is_netvm():
            return set([])

        while len(new_vms) > 0:
            cur_vm = new_vms.pop()
            for vm in self[cur_vm].connected_vms.values():
                if vm.qid not in dependend_vms_qid:
                    dependend_vms_qid.append(vm.qid)
                    if vm.is_netvm():
                        new_vms.append(vm.qid)

        vms = [vm for vm in self.values() if vm.qid in dependend_vms_qid]
        return vms

    def verify_new_vm(self, new_vm):

        # Verify that qid is unique
        for vm in self.values():
            if vm.qid == new_vm.qid:
                print "ERROR: The qid={0} is already used by VM '{1}'!".\
                        format(vm.qid, vm.name)
                return False

        # Verify that name is unique
        for vm in self.values():
            if vm.name == new_vm.name:
                print "ERROR: The name={0} is already used by other VM with qid='{1}'!".\
                        format(vm.name, vm.qid)
                return False

        return True

    def get_new_unused_qid(self):
        used_ids = set([vm.qid for vm in self.values()])
        for id in range (1, qubes_max_qid):
            if id not in used_ids:
                return id
        raise LookupError ("Cannot find unused qid!")

    def get_new_unused_netid(self):
        used_ids = set([vm.netid for vm in self.values() if vm.is_netvm()])
        for id in range (1, qubes_max_netid):
            if id not in used_ids:
                return id
        raise LookupError ("Cannot find unused netid!")


    def check_if_storage_exists(self):
        try:
            f = open (self.qubes_store_filename, 'r')
        except IOError:
            return False
        f.close()
        return True

    def create_empty_storage(self):
        self.qubes_store_file = open (self.qubes_store_filename, 'w')
        self.clear()
        self.save()

    def lock_db_for_reading(self):
        self.qubes_store_file = open (self.qubes_store_filename, 'r')
        fcntl.lockf (self.qubes_store_file, fcntl.LOCK_SH)

    def lock_db_for_writing(self):
        self.qubes_store_file = open (self.qubes_store_filename, 'r+')
        fcntl.lockf (self.qubes_store_file, fcntl.LOCK_EX)

    def unlock_db(self):
        fcntl.lockf (self.qubes_store_file, fcntl.LOCK_UN)
        self.qubes_store_file.close()

    def save(self):
        root = xml.etree.ElementTree.Element(
            "QubesVmCollection",

            default_template=str(self.default_template_qid) \
            if self.default_template_qid is not None else "None",

            default_netvm=str(self.default_netvm_qid) \
            if self.default_netvm_qid is not None else "None",

            default_fw_netvm=str(self.default_fw_netvm_qid) \
            if self.default_fw_netvm_qid is not None else "None",

            updatevm=str(self.updatevm_qid) \
            if self.updatevm_qid is not None else "None",

            default_kernel=str(self.default_kernel) \
            if self.default_kernel is not None else "None",
        )

        for vm in self.values():
            element = vm.create_xml_element()
            if element is not None:
                root.append(element)
        tree = xml.etree.ElementTree.ElementTree(root)

        try:

            # We need to manually truncate the file, as we open the
            # file as "r+" in the lock_db_for_writing() function
            self.qubes_store_file.seek (0, os.SEEK_SET)
            self.qubes_store_file.truncate()
            tree.write(self.qubes_store_file, "UTF-8")
        except EnvironmentError as err:
            print("{0}: export error: {1}".format(
                os.path.basename(sys.argv[0]), err))
            return False
        return True

    def parse_xml_element(self, element):
        kwargs = {}
        common_attr_list = ("qid", "name", "dir_path", "conf_file",
                "private_img", "root_img", "template_qid",
                "installed_by_rpm", "updateable", "internal",
                "uses_default_netvm", "label", "memory", "vcpus", "pcidevs",
                "maxmem", "kernel", "uses_default_kernel" )

        for attribute in common_attr_list:
            kwargs[attribute] = element.get(attribute)

        kwargs["qid"] = int(kwargs["qid"])
        if kwargs["updateable"] is not None:
            kwargs["updateable"] = True if kwargs["updateable"] == "True" else False

        if "installed_by_rpm" in kwargs:
            kwargs["installed_by_rpm"] = True if kwargs["installed_by_rpm"] == "True" else False

        if "internal" in kwargs:
            kwargs["internal"] = True if kwargs["internal"] == "True" else False

        if "template_qid" in kwargs:
            if kwargs["template_qid"] == "none" or kwargs["template_qid"] is None:
                kwargs.pop("template_qid")
            else:
                kwargs["template_qid"] = int(kwargs["template_qid"])
                template_vm = self[kwargs.pop("template_qid")]
                if template_vm is None:
                    print "ERROR: VM '{0}' uses unkown template qid='{1}'!".\
                            format(kwargs["name"], kwargs["template_qid"])

                kwargs["template_vm"] = template_vm

        if kwargs["label"] is not None:
            if kwargs["label"] not in QubesVmLabels:
                print "ERROR: incorrect label for VM '{0}'".format(kwargs["name"])
                kwargs.pop ("label")
            else:
                kwargs["label"] = QubesVmLabels[kwargs["label"]]

        if "kernel" in kwargs and kwargs["kernel"] == "None":
            kwargs["kernel"] = None
        if "uses_default_kernel" in kwargs:
            kwargs["uses_default_kernel"] = True if kwargs["uses_default_kernel"] == "True" else False
        else:
            # For backward compatibility
            kwargs["uses_default_kernel"] = False
        if kwargs["uses_default_kernel"]:
            kwargs["kernel"] = self.get_default_kernel()
        else:
            if "kernel" in kwargs and kwargs["kernel"]=="None":
                kwargs["kernel"]=None
            # for other cases - generic assigment is ok

        return kwargs

    def set_netvm_dependency(self, element):
        kwargs = {}
        attr_list = ("qid", "uses_default_netvm", "netvm_qid")

        for attribute in attr_list:
            kwargs[attribute] = element.get(attribute)

        vm = self[int(kwargs["qid"])]

        if "uses_default_netvm" not in kwargs:
            vm.uses_default_netvm = True
        else:
            vm.uses_default_netvm = True if kwargs["uses_default_netvm"] == "True" else False
        if vm.uses_default_netvm is True:
            netvm_vm = self.get_default_netvm_vm()
            kwargs.pop("netvm_qid")
        else:
            if kwargs["netvm_qid"] == "none" or kwargs["netvm_qid"] is None:
                netvm_vm = None
                kwargs.pop("netvm_qid")
            else:
                netvm_qid = int(kwargs.pop("netvm_qid"))
                if netvm_qid not in self:
                    netvm_vm = None
                else:
                    netvm_vm = self[netvm_qid]

        vm.netvm_vm = netvm_vm
        if netvm_vm:
            netvm_vm.connected_vms[vm.qid] = vm

    def load(self):
        self.clear()

        dom0vm = QubesDom0NetVm ()
        self[dom0vm.qid] = dom0vm
        self.default_netvm_qid = 0

        global dom0_vm
        dom0_vm = dom0vm

        try:
            tree = xml.etree.ElementTree.parse(self.qubes_store_file)
        except (EnvironmentError,
                xml.parsers.expat.ExpatError) as err:
            print("{0}: import error: {1}".format(
                os.path.basename(sys.argv[0]), err))
            return False

        element = tree.getroot()
        default_template = element.get("default_template")
        self.default_template_qid = int(default_template) \
                if default_template != "None" else None

        default_netvm = element.get("default_netvm")
        if default_netvm is not None:
            self.default_netvm_qid = int(default_netvm) \
                    if default_netvm != "None" else None
            #assert self.default_netvm_qid is not None

        default_fw_netvm = element.get("default_netvm")
        if default_fw_netvm is not None:
            self.default_fw_netvm_qid = int(default_fw_netvm) \
                    if default_fw_netvm != "None" else None
            #assert self.default_netvm_qid is not None

        updatevm = element.get("updatevm")
        if updatevm is not None:
            self.updatevm_qid = int(updatevm) \
                    if updatevm != "None" else None
            #assert self.default_netvm_qid is not None

        self.default_kernel = element.get("default_kernel")

        # Then, read in the TemplateVMs, because a reference to template VM
        # is needed to create each AppVM
        for element in tree.findall("QubesTemplateVm"):
            try:

                kwargs = self.parse_xml_element(element)

                vm = QubesTemplateVm(**kwargs)

                self[vm.qid] = vm
            except (ValueError, LookupError) as err:
                print("{0}: import error (QubesTemplateVm): {1}".format(
                    os.path.basename(sys.argv[0]), err))
                return False

        # Read in the NetVMs first, because a reference to NetVM
        # is needed to create all other VMs
        for element in tree.findall("QubesNetVm"):
            try:
                kwargs = self.parse_xml_element(element)
                # Add NetVM specific fields
                attr_list = ("netid",)

                for attribute in attr_list:
                    kwargs[attribute] = element.get(attribute)

                kwargs["netid"] = int(kwargs["netid"])

                vm = QubesNetVm(**kwargs)
                self[vm.qid] = vm

            except (ValueError, LookupError) as err:
                print("{0}: import error (QubesNetVM) {1}".format(
                    os.path.basename(sys.argv[0]), err))
                return False

        # Next read in the ProxyVMs, because they may be referenced
        # by other VMs
        for element in tree.findall("QubesProxyVm"):
            try:
                kwargs = self.parse_xml_element(element)
                # Add ProxyVM specific fields
                attr_list = ("netid",)

                for attribute in attr_list:
                    kwargs[attribute] = element.get(attribute)

                kwargs["netid"] = int(kwargs["netid"])

                vm = QubesProxyVm(**kwargs)
                self[vm.qid] = vm

            except (ValueError, LookupError) as err:
                print("{0}: import error (QubesProxyVM) {1}".format(
                    os.path.basename(sys.argv[0]), err))
                return False

        # After importing all NetVMs and ProxyVMs, set netvm references
        # 1. For TemplateVMs
        for element in tree.findall("QubesTemplateVm"):
            try:
                self.set_netvm_dependency(element)
            except (ValueError, LookupError) as err:
                print("{0}: import error (QubesTemplateVm): {1}".format(
                    os.path.basename(sys.argv[0]), err))
                return False

        # 2. For PoxyVMs
        for element in tree.findall("QubesProxyVm"):
            try:
                self.set_netvm_dependency(element)
            except (ValueError, LookupError) as err:
                print("{0}: import error (QubesProxyVM) {1}".format(
                    os.path.basename(sys.argv[0]), err))
                return False

        # Finally, read in the AppVMs
        for element in tree.findall("QubesAppVm"):
            try:
                kwargs = self.parse_xml_element(element)
                vm = QubesAppVm(**kwargs)

                self[vm.qid] = vm

                self.set_netvm_dependency(element)
            except (ValueError, LookupError) as err:
                print("{0}: import error (QubesAppVm): {1}".format(
                    os.path.basename(sys.argv[0]), err))
                return False

        # Really finally, read in the DisposableVMs
        for element in tree.findall("QubesDisposableVm"):
            try:
                kwargs = {}
                attr_list = ("qid", "name",
                             "template_qid",
                             "label")

                for attribute in attr_list:
                    kwargs[attribute] = element.get(attribute)

                kwargs["qid"] = int(kwargs["qid"])
                kwargs["template_qid"] = int(kwargs["template_qid"])

                template_vm = self[kwargs.pop("template_qid")]
                if template_vm is None:
                    print "ERROR: DisposableVM '{0}' uses unkown template qid='{1}'!".\
                            format(kwargs["name"], kwargs["template_qid"])

                kwargs["template_vm"] = template_vm
                kwargs["netvm_vm"] = self.get_default_netvm_vm()

                if kwargs["label"] is not None:
                    if kwargs["label"] not in QubesVmLabels:
                        print "ERROR: incorrect label for VM '{0}'".format(kwargs["name"])
                        kwargs.pop ("label")
                    else:
                        kwargs["label"] = QubesVmLabels[kwargs["label"]]

                vm = QubesDisposableVm(**kwargs)

                self[vm.qid] = vm
            except (ValueError, LookupError) as err:
                print("{0}: import error (DisposableAppVm): {1}".format(
                    os.path.basename(sys.argv[0]), err))
                return False

        return True




class QubesDaemonPidfile(object):
    def __init__(self, name):
        self.name = name
        self.path = "/var/run/qubes/" + name + ".pid"

    def create_pidfile(self):
        f = open (self.path, 'w')
        f.write(str(os.getpid()))
        f.close()

    def pidfile_exists(self):
        return os.path.exists(self.path)

    def read_pid(self):
        f = open (self.path)
        pid = f.read ().strip()
        f.close()
        return int(pid)

    def pidfile_is_stale(self):
        if not self.pidfile_exists():
            return False

        # check if the pid file is valid...
        proc_path = "/proc/" + str(self.read_pid()) + "/cmdline"
        if not os.path.exists (proc_path):
            print "Path {0} doesn't exist, assuming stale pidfile.".format(proc_path)
            return True

        f = open (proc_path)
        cmdline = f.read ()
        f.close()

#       The following doesn't work with python -- one would have to get argv[1] and compare it with self.name...
#        if not cmdline.strip().endswith(self.name):
#            print "{0} = {1} doesn't seem to point to our process ({2}), assuming stale pidile.".format(proc_path, cmdline, self.name)
#            return True

        return False # It's a good pidfile

    def remove_pidfile(self):
        os.remove (self.path)

    def __enter__ (self):
        # assumes the pidfile doesn't exist -- you should ensure it before opening the context
        self.create_pidfile()
    def __exit__ (self):
        self.remove_pidfile()


# vim:sw=4:et:<|MERGE_RESOLUTION|>--- conflicted
+++ resolved
@@ -927,14 +927,11 @@
             qmemman_client.close()
             raise MemoryError ("ERROR: insufficient memory to start this VM")
 
-<<<<<<< HEAD
         # Bind pci devices to pciback driver
         for pci in self.pcidevs:
             subprocess.check_call('sudo', qubes_pciback_cmd, pci)
 
-=======
         time.sleep(1) # REMOVEME!!!
->>>>>>> 3bd1c700
         xl_cmdline = ['sudo', '/usr/sbin/xl', 'create', self.conf_file, '-p']
         time.sleep(1) # REMOVEME!!!
 
