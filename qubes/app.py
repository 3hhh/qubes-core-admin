#
# The Qubes OS Project, https://www.qubes-os.org/
#
# Copyright (C) 2010-2015  Joanna Rutkowska <joanna@invisiblethingslab.com>
# Copyright (C) 2011-2015  Marek Marczykowski-Górecki
#                              <marmarek@invisiblethingslab.com>
# Copyright (C) 2014-2015  Wojtek Porczyk <woju@invisiblethingslab.com>
#
# This library is free software; you can redistribute it and/or
# modify it under the terms of the GNU Lesser General Public
# License as published by the Free Software Foundation; either
# version 2.1 of the License, or (at your option) any later version.
#
# This library is distributed in the hope that it will be useful,
# but WITHOUT ANY WARRANTY; without even the implied warranty of
# MERCHANTABILITY or FITNESS FOR A PARTICULAR PURPOSE.  See the GNU
# Lesser General Public License for more details.
#
# You should have received a copy of the GNU Lesser General Public
# License along with this library; if not, see <https://www.gnu.org/licenses/>.
#

import collections
import errno
import functools
import grp
import logging
import os
import random
import subprocess
import sys
import tempfile
import time
import traceback
import uuid

import itertools
import lxml.etree

import jinja2
import libvirt

try:
    import xen.lowlevel.xs  # pylint: disable=wrong-import-order
    import xen.lowlevel.xc  # pylint: disable=wrong-import-order
except ImportError:
    pass

if os.name == 'posix':
    # pylint: disable=wrong-import-order
    import fcntl
elif os.name == 'nt':
    # pylint: disable=import-error
    import win32con
    import win32file
    import pywintypes
else:
    raise RuntimeError("Qubes works only on POSIX or WinNT systems")

# pylint: disable=wrong-import-position
import qubes
import qubes.ext
import qubes.utils
import qubes.storage
import qubes.vm
import qubes.vm.adminvm
import qubes.vm.qubesvm
import qubes.vm.templatevm
# pylint: enable=wrong-import-position

class VirDomainWrapper(object):
    # pylint: disable=too-few-public-methods

    def __init__(self, connection, vm):
        self._connection = connection
        self._vm = vm

    def _reconnect_if_dead(self):
        is_dead = not self._vm.connect().isAlive()
        if is_dead:
            # pylint: disable=protected-access
            self._connection._reconnect_if_dead()
            self._vm = self._connection._conn.lookupByUUID(self._vm.UUID())
        return is_dead

    def __getattr__(self, attrname):
        attr = getattr(self._vm, attrname)
        if not isinstance(attr, collections.Callable):
            return attr

        @functools.wraps(attr)
        def wrapper(*args, **kwargs):
            try:
                return attr(*args, **kwargs)
            except libvirt.libvirtError:
                if self._reconnect_if_dead():
                    return getattr(self._vm, attrname)(*args, **kwargs)
                raise
        return wrapper


class VirConnectWrapper(object):
    # pylint: disable=too-few-public-methods

    def __init__(self, uri):
        self._conn = libvirt.open(uri)

    def _reconnect_if_dead(self):
        is_dead = not self._conn.isAlive()
        if is_dead:
            self._conn = libvirt.open(self._conn.getURI())
            # TODO: re-register event handlers
        return is_dead

    def _wrap_domain(self, ret):
        if isinstance(ret, libvirt.virDomain):
            ret = VirDomainWrapper(self, ret)
        return ret

    def __getattr__(self, attrname):
        attr = getattr(self._conn, attrname)
        if not isinstance(attr, collections.Callable):
            return attr
        if attrname == 'close':
            return attr

        @functools.wraps(attr)
        def wrapper(*args, **kwargs):
            try:
                return self._wrap_domain(attr(*args, **kwargs))
            except libvirt.libvirtError:
                if self._reconnect_if_dead():
                    return self._wrap_domain(
                        getattr(self._conn, attrname)(*args, **kwargs))
                raise
        return wrapper


class VMMConnection(object):
    '''Connection to Virtual Machine Manager (libvirt)'''

    def __init__(self, offline_mode=None):
        '''

        :param offline_mode: enable/disable offline mode; default is to
        enable when running in chroot as root, otherwise disable
        '''
        if offline_mode is None:
            offline_mode = bool(os.getuid() == 0 and
                os.stat('/') != os.stat('/proc/1/root/.'))
        self._offline_mode = offline_mode

        self._libvirt_conn = None
        self._xs = None
        self._xc = None

    @property
    def offline_mode(self):
        '''Check or enable offline mode (do not actually connect to vmm)'''
        return self._offline_mode

    def _libvirt_error_handler(self, ctx, error):
        pass

    def init_vmm_connection(self):
        '''Initialise connection

        This method is automatically called when getting'''
        if self._libvirt_conn is not None:
            # Already initialized
            return
        if self._offline_mode:
            # Do not initialize in offline mode
            raise qubes.exc.QubesException(
                'VMM operations disabled in offline mode')

        if 'xen.lowlevel.xs' in sys.modules:
            self._xs = xen.lowlevel.xs.xs()
        if 'xen.lowlevel.xc' in sys.modules:
            self._xc = xen.lowlevel.xc.xc()
        self._libvirt_conn = VirConnectWrapper(
            qubes.config.defaults['libvirt_uri'])
        libvirt.registerErrorHandler(self._libvirt_error_handler, None)

    @property
    def libvirt_conn(self):
        '''Connection to libvirt'''
        self.init_vmm_connection()
        return self._libvirt_conn

    @property
    def xs(self):
        '''Connection to Xen Store

        This property in available only when running on Xen.
        '''

        # XXX what about the case when we run under KVM,
        # but xen modules are importable?
        if 'xen.lowlevel.xs' not in sys.modules:
            raise AttributeError(
                'xs object is available under Xen hypervisor only')

        self.init_vmm_connection()
        return self._xs

    @property
    def xc(self):
        '''Connection to Xen

        This property in available only when running on Xen.
        '''

        # XXX what about the case when we run under KVM,
        # but xen modules are importable?
        if 'xen.lowlevel.xc' not in sys.modules:
            raise AttributeError(
                'xc object is available under Xen hypervisor only')

        self.init_vmm_connection()
        return self._xc

    def close(self):
        libvirt.registerErrorHandler(None, None)
        if self._xs:
            self._xs.close()
            self._xs = None
        if self._libvirt_conn:
            self._libvirt_conn.close()
            self._libvirt_conn = None
        self._xc = None  # and pray it will get garbage-collected


class QubesHost(object):
    '''Basic information about host machine

    :param qubes.Qubes app: Qubes application context (must have \
        :py:attr:`Qubes.vmm` attribute defined)
    '''

    def __init__(self, app):
        self.app = app
        self._no_cpus = None
        self._total_mem = None
        self._physinfo = None


    def _fetch(self):
        if self._no_cpus is not None:
            return

        # pylint: disable=unused-variable
        (model, memory, cpus, mhz, nodes, socket, cores, threads) = \
            self.app.vmm.libvirt_conn.getInfo()
        self._total_mem = int(memory) * 1024
        self._no_cpus = cpus

        self.app.log.debug('QubesHost: no_cpus={} memory_total={}'.format(
            self.no_cpus, self.memory_total))
        try:
            self.app.log.debug('QubesHost: xen_free_memory={}'.format(
                self.get_free_xen_memory()))
        except NotImplementedError:
            pass


    @property
    def memory_total(self):
        '''Total memory, in kbytes'''

        if self.app.vmm.offline_mode:
            return 2**64-1
        self._fetch()
        return self._total_mem


    @property
    def no_cpus(self):
        '''Number of CPUs'''

        if self.app.vmm.offline_mode:
            return 42

        self._fetch()
        return self._no_cpus


    def get_free_xen_memory(self):
        '''Get free memory from Xen's physinfo.

        :raises NotImplementedError: when not under Xen
        '''
        try:
            self._physinfo = self.app.xc.physinfo()
        except AttributeError:
            raise NotImplementedError('This function requires Xen hypervisor')
        return int(self._physinfo['free_memory'])


    def get_vm_stats(self, previous_time=None, previous=None, only_vm=None):
        '''Measure cpu usage for all domains at once.

        If previous measurements are given, CPU usage will be given in
        percents of time. Otherwise only absolute value (seconds).

        Return a tuple of (measurements_time, measurements),
        where measurements is a dictionary with key: domid, value: dict:
         - cpu_time - absolute CPU usage (seconds since its startup)
         - cpu_usage - CPU usage in %
         - memory_kb - current memory assigned, in kb

        This function requires Xen hypervisor.

        ..warning:

           This function may return info about implementation-specific VMs,
           like stubdomains for HVM

        :param previous: previous measurement
        :param previous_time: time of previous measurement
        :param only_vm: get measurements only for this VM

        :raises NotImplementedError: when not under Xen
        '''

        if (previous_time is None) != (previous is None):
            raise ValueError(
                'previous and previous_time must be given together (or none)')

        if previous is None:
            previous = {}

        current_time = time.time()
        current = {}
        try:
            if only_vm:
                xid = only_vm.xid
                if xid < 0:
                    raise qubes.exc.QubesVMNotRunningError(only_vm)
                info = self.app.vmm.xc.domain_getinfo(xid, 1)
                if info[0]['domid'] != xid:
                    raise qubes.exc.QubesVMNotRunningError(only_vm)
            else:
                info = self.app.vmm.xc.domain_getinfo(0, 1024)
        except AttributeError:
            raise NotImplementedError(
                'This function requires Xen hypervisor')
        # TODO: add stubdomain stats to actual VMs
        for vm in info:
            domid = vm['domid']
            current[domid] = {}
            current[domid]['memory_kb'] = vm['mem_kb']
            current[domid]['cpu_time'] = int(
                vm['cpu_time'] / max(vm['online_vcpus'], 1))
            if domid in previous:
                current[domid]['cpu_usage'] = int(
                    (current[domid]['cpu_time'] - previous[domid]['cpu_time'])
                    / 1000 ** 3 * 100 / (current_time - previous_time))
                if current[domid]['cpu_usage'] < 0:
                    # VM has been rebooted
                    current[domid]['cpu_usage'] = 0
            else:
                current[domid]['cpu_usage'] = 0

        return (current_time, current)


class VMCollection(object):
    '''A collection of Qubes VMs

    VMCollection supports ``in`` operator. You may test for ``qid``, ``name``
    and whole VM object's presence.

    Iterating over VMCollection will yield machine objects.
    '''

    def __init__(self, app):
        self.app = app
        self._dict = dict()


    def close(self):
        del self.app
        self._dict.clear()
        del self._dict


    def __repr__(self):
        return '<{} {!r}>'.format(
            self.__class__.__name__, list(sorted(self.keys())))


    def items(self):
        '''Iterate over ``(qid, vm)`` pairs'''
        for qid in self.qids():
            yield (qid, self[qid])


    def qids(self):
        '''Iterate over all qids

        qids are sorted by numerical order.
        '''

        return iter(sorted(self._dict.keys()))

    keys = qids


    def names(self):
        '''Iterate over all names

        names are sorted by lexical order.
        '''

        return iter(sorted(vm.name for vm in self._dict.values()))


    def vms(self):
        '''Iterate over all machines

        vms are sorted by qid.
        '''

        return iter(sorted(self._dict.values()))

    __iter__ = vms
    values = vms

    def add(self, value, _enable_events=True):
        '''Add VM to collection

        :param qubes.vm.BaseVM value: VM to add
        :raises TypeError: when value is of wrong type
        :raises ValueError: when there is already VM which has equal ``qid``
        '''

        # this violates duck typing, but is needed
        # for VMProperty to function correctly
        if not isinstance(value, qubes.vm.BaseVM):
            raise TypeError('{} holds only BaseVM instances'.format(
                self.__class__.__name__))

        if value.qid in self:
            raise ValueError('This collection already holds VM that has '
                'qid={!r} ({!r})'.format(value.qid, self[value.qid]))
        if value.name in self:

            raise ValueError('A VM named {!s} already exists'
                .format(value.name))

        self._dict[value.qid] = value
        if _enable_events:
            value.events_enabled = True
            self.app.fire_event('domain-add', vm=value)

        return value

    def __getitem__(self, key):
        if isinstance(key, int):
            return self._dict[key]

        if isinstance(key, str):
            for vm in self:
                if vm.name == key:
                    return vm
            raise KeyError(key)

        if isinstance(key, qubes.vm.BaseVM):
            key = key.uuid

        if isinstance(key, uuid.UUID):
            for vm in self:
                if vm.uuid == key:
                    return vm
            raise KeyError(key)

        raise KeyError(key)

    def __delitem__(self, key):
        vm = self[key]
        if not vm.is_halted():
            raise qubes.exc.QubesVMNotHaltedError(vm)
        self.app.fire_event('domain-pre-delete', pre_event=True, vm=vm)
        try:
            vm.libvirt_domain.undefine()
            # pylint: disable=protected-access
            vm._libvirt_domain = None
        except libvirt.libvirtError as e:
            if e.get_error_code() == libvirt.VIR_ERR_NO_DOMAIN:
                # already undefined
                pass
        del self._dict[vm.qid]
        self.app.fire_event('domain-delete', vm=vm)

    def __contains__(self, key):
        return any((key == vm or key == vm.qid or key == vm.name)
                   for vm in self)


    def __len__(self):
        return len(self._dict)


    def get_vms_based_on(self, template):
        template = self[template]
        return set(vm for vm in self
            if hasattr(vm, 'template') and vm.template == template)


    def get_vms_connected_to(self, netvm):
        new_vms = set([self[netvm]])
        dependent_vms = set()

        # Dependency resolving only makes sense on NetVM (or derivative)
#       if not self[netvm_qid].is_netvm():
#           return set([])

        while new_vms:
            cur_vm = new_vms.pop()
            for vm in cur_vm.connected_vms:
                if vm in dependent_vms:
                    continue
                dependent_vms.add(vm)
#               if vm.is_netvm():
                new_vms.add(vm)

        return dependent_vms


    # XXX with Qubes Admin Api this will probably lead to race condition
    # whole process of creating and adding should be synchronised
    def get_new_unused_qid(self):
        used_ids = set(self.qids())
        for i in range(1, qubes.config.max_qid):
            if i not in used_ids:
                return i
        raise LookupError("Cannot find unused qid!")


    def get_new_unused_dispid(self):
        for _ in range(int(qubes.config.max_dispid ** 0.5)):
            dispid = random.SystemRandom().randrange(qubes.config.max_dispid)
            if not any(getattr(vm, 'dispid', None) == dispid for vm in self):
                return dispid
        raise LookupError((
            'https://xkcd.com/221/',
            'http://dilbert.com/strip/2001-10-25')[random.randint(0, 1)])

# pylint: disable=too-few-public-methods
class RootThinPool:
    '''The thin pool containing the rootfs device'''
    _inited = False
    _volume_group = None
    _thin_pool = None

    @classmethod
    def _init(cls):
        '''Find out the thin pool containing the root device'''
        if not cls._inited:
            cls._inited = True

            try:
                rootfs = os.stat('/')
                root_major = (rootfs.st_dev & 0xff00) >> 8
                root_minor = rootfs.st_dev & 0xff

                root_table = subprocess.check_output(["dmsetup",
                    "-j", str(root_major), "-m", str(root_minor),
                    "table"])

                _start, _sectors, target_type, target_args = \
                    root_table.decode().split(" ", 3)
                if target_type == "thin":
                    thin_pool_devnum, _thin_pool_id = target_args.split(" ")
                    with open("/sys/dev/block/{}/dm/name"
                        .format(thin_pool_devnum), "r") as thin_pool_tpool_f:
                        thin_pool_tpool = thin_pool_tpool_f.read().rstrip('\n')
                    if thin_pool_tpool.endswith("-tpool"):
                        volume_group, thin_pool, _tpool = \
                            thin_pool_tpool.rsplit("-", 2)
                        cls._volume_group = volume_group
                        cls._thin_pool = thin_pool
            except: # pylint: disable=bare-except
                pass

    @classmethod
    def volume_group(cls):
        '''Volume group of the thin pool containing the rootfs device'''
        cls._init()
        return cls._volume_group

    @classmethod
    def thin_pool(cls):
        '''Thin pool name containing the rootfs device'''
        cls._init()
        return cls._thin_pool

def _default_pool(app):
    ''' Default storage pool.

    1. If there is one named 'default', use it.
    2. Check if root fs is on LVM thin - use that
    3. Look for file-based pool pointing /var/lib/qubes
    4. Fail
    '''
    if 'default' in app.pools:
        return app.pools['default']
    else:
<<<<<<< HEAD
        root_volume_group = RootThinPool.volume_group()
        root_thin_pool = RootThinPool.thin_pool()
        if root_thin_pool:
            for pool in app.pools.values():
                if pool.config.get('driver', None) != 'lvm_thin':
                    continue
                if (pool.config['volume_group'] == root_volume_group and
                    pool.config['thin_pool'] == root_thin_pool):
                    return pool

=======
        if 'DEFAULT_LVM_POOL' in os.environ:
            thin_pool = os.environ['DEFAULT_LVM_POOL']
            for pool in app.pools.values():
                if pool.config.get('driver', None) != 'lvm_thin':
                    continue
                print(pool.config['thin_pool'], thin_pool)
                if pool.config['thin_pool'] == thin_pool:
                    return pool
        # no DEFAULT_LVM_POOL, or pool not defined
        rootfs = os.stat('/')
        root_major = (rootfs.st_dev & 0xff00) >> 8
        root_minor = rootfs.st_dev & 0xff
        for pool in app.pools.values():
            if pool.config.get('driver', None) != 'lvm_thin':
                continue
            thin_pool = pool.config['thin_pool']
            thin_volumes = subprocess.check_output(
                ['lvs', '--select', 'pool_lv=' + thin_pool,
                '-o', 'lv_kernel_major,lv_kernel_minor', '--noheadings'])
            thin_volumes = thin_volumes.decode()
            if any([str(root_major), str(root_minor)] == thin_vol.split()
                    for thin_vol in thin_volumes.splitlines()):
                return pool
>>>>>>> e209e448
        # not a thin volume? look for file pools
        for pool in app.pools.values():
            if pool.config.get('driver', None) != 'file':
                continue
            if pool.config['dir_path'] == qubes.config.qubes_base_dir:
                return pool
        raise AttributeError('Cannot determine default storage pool')

def _setter_pool(app, prop, value):
    if isinstance(value, qubes.storage.Pool):
        return value
    try:
        return app.pools[value]
    except KeyError:
        raise qubes.exc.QubesPropertyValueError(app, prop, value,
            'No such storage pool')

def _setter_default_netvm(app, prop, value):
    # skip netvm loop check while loading qubes.xml, to avoid tricky loading
    # order
    if not app.events_enabled:
        return value

    if value is None:
        return value
    # forbid setting to a value that would result in netvm loop
    for vm in app.domains:
        if not hasattr(vm, 'netvm'):
            continue
        if not vm.property_is_default('netvm'):
            continue
        if value == vm \
                or value in app.domains.get_vms_connected_to(vm):
            raise qubes.exc.QubesPropertyValueError(app, prop, value,
                'Network loop on \'{!s}\''.format(vm))
    return value


class Qubes(qubes.PropertyHolder):
    '''Main Qubes application

    :param str store: path to ``qubes.xml``

    The store is loaded in stages:

    1.  In the first stage there are loaded some basic features from store
        (currently labels).

    2.  In the second stage stubs for all VMs are loaded. They are filled
        with their basic properties, like ``qid`` and ``name``.

    3.  In the third stage all global properties are loaded. They often
        reference VMs, like default netvm, so they should be filled after
        loading VMs.

    4.  In the fourth stage all remaining VM properties are loaded. They
        also need all VMs loaded, because they represent dependencies
        between VMs like aforementioned netvm.

    5.  In the fifth stage there are some fixups to ensure sane system
        operation.

    This class emits following events:

        .. event:: domain-add (subject, event, vm)

            When domain is added.

            :param subject: Event emitter
            :param event: Event name (``'domain-add'``)
            :param vm: Domain object

        .. event:: domain-pre-delete (subject, event, vm)

            When domain is deleted. VM still has reference to ``app`` object,
            and is contained within VMCollection. You may prevent removal by
            raising an exception.

            :param subject: Event emitter
            :param event: Event name (``'domain-pre-delete'``)
            :param vm: Domain object

        .. event:: domain-delete (subject, event, vm)

            When domain is deleted. VM still has reference to ``app`` object,
            but is not contained within VMCollection.

            :param subject: Event emitter
            :param event: Event name (``'domain-delete'``)
            :param vm: Domain object

    Methods and attributes:
    '''

    default_netvm = qubes.VMProperty('default_netvm', load_stage=3,
        default=None, allow_none=True,
        setter=_setter_default_netvm,
        doc='''Default NetVM for AppVMs. Initial state is `None`, which means
            that AppVMs are not connected to the Internet.''')
    default_fw_netvm = qubes.VMProperty('default_fw_netvm', load_stage=3,
        default=None, allow_none=True,
        doc='''Default NetVM for ProxyVMs. Initial state is `None`, which means
            that ProxyVMs (including FirewallVM) are not connected to the
            Internet.''')
    default_template = qubes.VMProperty('default_template', load_stage=3,
        vmclass=qubes.vm.templatevm.TemplateVM,
        doc='Default template for new AppVMs')
    updatevm = qubes.VMProperty('updatevm', load_stage=3,
        allow_none=True,
        doc='''Which VM to use as `yum` proxy for updating AdminVM and
            TemplateVMs''')
    clockvm = qubes.VMProperty('clockvm', load_stage=3,
        default=None, allow_none=True,
        doc='Which VM to use as NTP proxy for updating AdminVM')
    default_kernel = qubes.property('default_kernel', load_stage=3,
        doc='Which kernel to use when not overriden in VM')
    default_dispvm = qubes.VMProperty('default_dispvm', load_stage=3,
        doc='Default DispVM base for service calls', allow_none=True)

    default_pool = qubes.property('default_pool', load_stage=3,
        default=_default_pool,
        setter=_setter_pool,
        doc='Default storage pool')

    default_pool_private = qubes.property('default_pool_private', load_stage=3,
        default=lambda app: app.default_pool,
        setter=_setter_pool,
        doc='Default storage pool for private volumes')

    default_pool_root = qubes.property('default_pool_root', load_stage=3,
        default=lambda app: app.default_pool,
        setter=_setter_pool,
        doc='Default storage pool for root volumes')

    default_pool_volatile = qubes.property('default_pool_volatile',
        load_stage=3,
        default=lambda app: app.default_pool,
        setter=_setter_pool,
        doc='Default storage pool for volatile volumes')

    default_pool_kernel = qubes.property('default_pool_kernel', load_stage=3,
        default=lambda app: app.default_pool,
        setter=_setter_pool,
        doc='Default storage pool for kernel volumes')

    stats_interval = qubes.property('stats_interval',
        default=3,
        type=int,
        doc='Interval in seconds for VM stats reporting (memory, CPU usage)')

    # TODO #1637 #892
    check_updates_vm = qubes.property('check_updates_vm',
        type=bool, setter=qubes.property.bool,
        default=True,
        doc='check for updates inside qubes')

    def __init__(self, store=None, load=True, offline_mode=None, lock=False,
            **kwargs):
        #: logger instance for logging global messages
        self.log = logging.getLogger('app')
        self.log.debug('init() -> %#x', id(self))
        self.log.debug('stack:')
        for frame in traceback.extract_stack():
            self.log.debug('%s', frame)

        self._extensions = qubes.ext.get_extensions()

        #: collection of all VMs managed by this Qubes instance
        self.domains = VMCollection(self)

        #: collection of all available labels for VMs
        self.labels = {}

        #: collection of all pools
        self.pools = {}

        #: Connection to VMM
        self.vmm = VMMConnection(offline_mode=offline_mode)

        #: Information about host system
        self.host = QubesHost(self)

        if store is not None:
            self._store = store
        else:
            self._store = os.environ.get('QUBES_XML_PATH',
                os.path.join(
                    qubes.config.qubes_base_dir,
                    qubes.config.system_path['qubes_store_filename']))

        super(Qubes, self).__init__(xml=None, **kwargs)

        self.__load_timestamp = None
        self.__locked_fh = None
        self._domain_event_callback_id = None

        #: jinja2 environment for libvirt XML templates
        self.env = jinja2.Environment(
            loader=jinja2.FileSystemLoader([
                '/etc/qubes/templates',
                '/usr/share/qubes/templates',
            ]),
            undefined=jinja2.StrictUndefined)

        if load:
            self.load(lock=lock)

        self.events_enabled = True

    @property
    def store(self):
        return self._store

    def load(self, lock=False):
        '''Open qubes.xml

        :throws EnvironmentError: failure on parsing store
        :throws xml.parsers.expat.ExpatError: failure on parsing store
        :raises lxml.etree.XMLSyntaxError: on syntax error in qubes.xml
        '''

        fh = self._acquire_lock()
        self.xml = lxml.etree.parse(fh)

        # stage 1: load labels and pools
        for node in self.xml.xpath('./labels/label'):
            label = qubes.Label.fromxml(node)
            self.labels[label.index] = label

        for node in self.xml.xpath('./pools/pool'):
            name = node.get('name')
            assert name, "Pool name '%s' is invalid " % name
            try:
                self.pools[name] = self._get_pool(**node.attrib)
            except qubes.exc.QubesException as e:
                self.log.error(str(e))

        # stage 2: load VMs
        for node in self.xml.xpath('./domains/domain'):
            # pylint: disable=no-member
            cls = self.get_vm_class(node.get('class'))
            vm = cls(self, node)
            vm.load_properties(load_stage=2)
            vm.init_log()
            self.domains.add(vm, _enable_events=False)

        if 0 not in self.domains:
            self.domains.add(
                qubes.vm.adminvm.AdminVM(self, None),
                _enable_events=False)

        # stage 3: load global properties
        self.load_properties(load_stage=3)

        # stage 4: fill all remaining VM properties
        for vm in self.domains:
            vm.load_properties(load_stage=4)
            vm.load_extras()

        # stage 5: misc fixups

        self.property_require('default_fw_netvm', allow_none=True)
        self.property_require('default_netvm', allow_none=True)
        self.property_require('default_template')
        self.property_require('clockvm', allow_none=True)
        self.property_require('updatevm', allow_none=True)

        for vm in self.domains:
            vm.events_enabled = True
            vm.fire_event('domain-load')

        # get a file timestamp (before closing it - still holding the lock!),
        #  to detect whether anyone else have modified it in the meantime
        self.__load_timestamp = os.path.getmtime(self._store)

        if not lock:
            self._release_lock()


    def __xml__(self):
        element = lxml.etree.Element('qubes')

        element.append(self.xml_labels())

        pools_xml = lxml.etree.Element('pools')
        for pool in self.pools.values():
            xml = pool.__xml__()
            if xml is not None:
                pools_xml.append(xml)

        element.append(pools_xml)

        element.append(self.xml_properties())

        domains = lxml.etree.Element('domains')
        for vm in self.domains:
            domains.append(vm.__xml__())
        element.append(domains)

        return element

    def __str__(self):
        return type(self).__name__

    def save(self, lock=True):
        '''Save all data to qubes.xml

        There are several problems with saving :file:`qubes.xml` which must be
        mitigated:

        - Running out of disk space. No space left should not result in empty
          file. This is done by writing to temporary file and then renaming.
        - Attempts to write two or more files concurrently. This is done by
          sophisticated locking.

        :param bool lock: keep file locked after saving
        :throws EnvironmentError: failure on saving
        '''

        if not self.__locked_fh:
            self._acquire_lock(for_save=True)

        fh_new = tempfile.NamedTemporaryFile(
            prefix=self._store, delete=False)
        lxml.etree.ElementTree(self.__xml__()).write(
            fh_new, encoding='utf-8', pretty_print=True)
        fh_new.flush()
        try:
            os.chown(fh_new.name, -1, grp.getgrnam('qubes').gr_gid)
            os.chmod(fh_new.name, 0o660)
        except KeyError:  # group 'qubes' not found
            # don't change mode if no 'qubes' group in the system
            pass
        os.rename(fh_new.name, self._store)

        # update stored mtime, in case of multiple save() calls without
        # loading qubes.xml again
        self.__load_timestamp = os.path.getmtime(self._store)

        # this releases lock for all other processes,
        # but they should instantly block on the new descriptor
        self.__locked_fh.close()
        self.__locked_fh = fh_new

        if not lock:
            self._release_lock()


    def close(self):
        '''Deconstruct the object and break circular references

        After calling this the object is unusable, not even for saving.'''

        self.log.debug('close() <- %#x', id(self))
        for frame in traceback.extract_stack():
            self.log.debug('%s', frame)

        super().close()

        if self._domain_event_callback_id is not None:
            self.vmm.libvirt_conn.domainEventDeregisterAny(
                self._domain_event_callback_id)
            self._domain_event_callback_id = None

        # Only our Lord, The God Almighty, knows what references
        # are kept in extensions.
        del self._extensions

        for vm in self.domains:
            vm.close()
        self.domains.close()
        del self.domains

        self.vmm.close()
        del self.vmm

        del self.host

        if self.__locked_fh:
            self._release_lock()


    def _acquire_lock(self, for_save=False):
        assert self.__locked_fh is None, 'double lock'

        while True:
            try:
                fd = os.open(self._store,
                    os.O_RDWR | (os.O_CREAT * int(for_save)))
            except OSError as e:
                if not for_save and e.errno == errno.ENOENT:
                    raise qubes.exc.QubesException(
                        'Qubes XML store {!r} is missing; '
                        'use qubes-create tool'.format(self._store))
                raise

            # While we were waiting for lock, someone could have unlink()ed
            # (or rename()d) our file out of the filesystem. We have to
            # ensure we got lock on something linked to filesystem.
            # If not, try again.
            if os.fstat(fd) != os.stat(self._store):
                os.close(fd)
                continue

            if self.__load_timestamp and \
                    os.path.getmtime(self._store) != self.__load_timestamp:
                os.close(fd)
                raise qubes.exc.QubesException(
                    'Someone else modified qubes.xml in the meantime')

            break

        if os.name == 'posix':
            fcntl.lockf(fd, fcntl.LOCK_EX)
        elif os.name == 'nt':
            # pylint: disable=protected-access
            overlapped = pywintypes.OVERLAPPED()
            win32file.LockFileEx(
                win32file._get_osfhandle(fd),
                win32con.LOCKFILE_EXCLUSIVE_LOCK, 0, -0x10000, overlapped)

        self.__locked_fh = os.fdopen(fd, 'r+b')
        return self.__locked_fh


    def _release_lock(self):
        assert self.__locked_fh is not None, 'double release'

        # intentionally do not call explicit unlock to not unlock the file
        # before all buffers are flushed
        self.__locked_fh.close()
        self.__locked_fh = None


    def load_initial_values(self):
        self.labels = {
            1: qubes.Label(1, '0xcc0000', 'red'),
            2: qubes.Label(2, '0xf57900', 'orange'),
            3: qubes.Label(3, '0xedd400', 'yellow'),
            4: qubes.Label(4, '0x73d216', 'green'),
            5: qubes.Label(5, '0x555753', 'gray'),
            6: qubes.Label(6, '0x3465a4', 'blue'),
            7: qubes.Label(7, '0x75507b', 'purple'),
            8: qubes.Label(8, '0x000000', 'black'),
        }
        assert max(self.labels.keys()) == qubes.config.max_default_label

        root_volume_group = RootThinPool.volume_group()
        root_thin_pool = RootThinPool.thin_pool()

        if root_thin_pool:
            self.add_pool(
                volume_group=root_volume_group, thin_pool=root_thin_pool,
                name='lvm', driver='lvm_thin')
        # pool based on /var/lib/qubes will be created here:
        for name, config in qubes.config.defaults['pool_configs'].items():
            self.pools[name] = self._get_pool(**config)

        self.default_pool_kernel = 'linux-kernel'

        self.domains.add(
            qubes.vm.adminvm.AdminVM(self, None, label='black'))

    @classmethod
    def create_empty_store(cls, *args, **kwargs):
        self = cls(*args, load=False, **kwargs)
        if os.path.exists(self.store):
            raise qubes.exc.QubesException(
                '{} already exists, aborting'.format(self.store))
        self.load_initial_values()
        # TODO py3 get lock= as keyword-only arg
        self.save(kwargs.get('lock'))

        return self


    def xml_labels(self):
        '''Serialise labels

        :rtype: lxml.etree._Element
        '''

        labels = lxml.etree.Element('labels')
        for label in sorted(self.labels.values(), key=lambda labl: labl.index):
            labels.append(label.__xml__())
        return labels

    @staticmethod
    def get_vm_class(clsname):
        '''Find the class for a domain.

        Classes are registered as setuptools' entry points in ``qubes.vm``
        group. Any package may supply their own classes.

        :param str clsname: name of the class
        :return type: class
        '''

        try:
            return qubes.utils.get_entry_point_one(
                qubes.vm.VM_ENTRY_POINT, clsname)
        except KeyError:
            raise qubes.exc.QubesException(
                'no such VM class: {!r}'.format(clsname))
        # don't catch TypeError

    def add_new_vm(self, cls, qid=None, **kwargs):
        '''Add new Virtual Machine to collection

        '''

        if qid is None:
            qid = self.domains.get_new_unused_qid()

        if isinstance(cls, str):
            cls = self.get_vm_class(cls)
        # handle default template; specifically allow template=None (do not
        # override it with default template)
        if 'template' not in kwargs and hasattr(cls, 'template'):
            kwargs['template'] = self.default_template
        elif 'template' in kwargs and isinstance(kwargs['template'], str):
            kwargs['template'] = self.domains[kwargs['template']]

        return self.domains.add(cls(self, None, qid=qid, **kwargs))

    def get_label(self, label):
        '''Get label as identified by index or name

        :throws KeyError: when label is not found
        '''

        # first search for index, verbatim
        try:
            return self.labels[label]
        except KeyError:
            pass

        # then search for name
        for i in self.labels.values():
            if i.name == label:
                return i

        # last call, if label is a number represented as str, search in indices
        try:
            return self.labels[int(label)]
        except (KeyError, ValueError):
            pass

        raise KeyError(label)

    def add_pool(self, name, **kwargs):
        """ Add a storage pool to config."""

        if name in self.pools.keys():
            raise qubes.exc.QubesException('pool named %s already exists \n' %
                                           name)

        kwargs['name'] = name
        pool = self._get_pool(**kwargs)
        pool.setup()
        self.pools[name] = pool
        return pool

    def remove_pool(self, name):
        """ Remove a storage pool from config file.  """
        try:
            pool = self.pools[name]
            del self.pools[name]
            pool.destroy()
        except KeyError:
            return


    def get_pool(self, pool):
        '''  Returns a :py:class:`qubes.storage.Pool` instance '''
        if isinstance(pool, qubes.storage.Pool):
            return pool
        try:
            return self.pools[pool]
        except KeyError:
            raise qubes.exc.QubesException('Unknown storage pool ' + pool)

    @staticmethod
    def _get_pool(**kwargs):
        try:
            name = kwargs['name']
            assert name, 'Name needs to be an non empty string'
        except KeyError:
            raise qubes.exc.QubesException('No pool name for pool')

        try:
            driver = kwargs['driver']
        except KeyError:
            raise qubes.exc.QubesException('No driver specified for pool ' +
                                           name)
        try:
            klass = qubes.utils.get_entry_point_one(
                qubes.storage.STORAGE_ENTRY_POINT, driver)
            del kwargs['driver']
            return klass(**kwargs)
        except KeyError:
            raise qubes.exc.QubesException('No driver %s for pool %s' %
                                           (driver, name))

    def register_event_handlers(self):
        '''Register libvirt event handlers, which will translate libvirt
        events into qubes.events. This function should be called only in
        'qubesd' process and only when mainloop has been already set.
        '''
        self._domain_event_callback_id = (
            self.vmm.libvirt_conn.domainEventRegisterAny(
                None,  # any domain
                libvirt.VIR_DOMAIN_EVENT_ID_LIFECYCLE,
                self._domain_event_callback,
                None))

    def _domain_event_callback(self, _conn, domain, event, _detail, _opaque):
        '''Generic libvirt event handler (virConnectDomainEventCallback),
        translate libvirt event into qubes.events.
        '''
        if not self.events_enabled:
            return

        try:
            vm = self.domains[domain.name()]
        except KeyError:
            # ignore events for unknown domains
            return

        if event == libvirt.VIR_DOMAIN_EVENT_STOPPED:
            vm.on_libvirt_domain_stopped()

    @qubes.events.handler('domain-pre-delete')
    def on_domain_pre_deleted(self, event, vm):
        # pylint: disable=unused-argument
        for obj in itertools.chain(self.domains, (self,)):
            for prop in obj.property_list():
                try:
                    if isinstance(prop, qubes.vm.VMProperty) and \
                            getattr(obj, prop.__name__) == vm:
                        self.log.error(
                            'Cannot remove %s, used by %s.%s',
                            vm, obj, prop.__name__)
                        raise qubes.exc.QubesVMInUseError(vm,
                            'Domain is in use: {!r}; details in system log'
                                .format(vm.name))
                except AttributeError:
                    pass

    @qubes.events.handler('domain-delete')
    def on_domain_deleted(self, event, vm):
        # pylint: disable=unused-argument
        for propname in (
                'default_netvm',
                'default_fw_netvm',
                'clockvm',
                'updatevm',
                'default_template',
                ):
            try:
                if getattr(self, propname) == vm:
                    delattr(self, propname)
            except AttributeError:
                pass


    @qubes.events.handler('property-pre-set:clockvm')
    def on_property_pre_set_clockvm(self, event, name, newvalue, oldvalue=None):
        # pylint: disable=unused-argument,no-self-use
        if newvalue is None:
            return
        if 'service.clocksync' not in newvalue.features:
            newvalue.features['service.clocksync'] = True

    @qubes.events.handler('property-set:clockvm')
    def on_property_set_clockvm(self, event, name, newvalue, oldvalue=None):
        # pylint: disable=unused-argument,no-self-use
        if oldvalue and oldvalue.features.get('service.clocksync', False):
            del oldvalue.features['service.clocksync']

    @qubes.events.handler(
        'property-pre-set:default_netvm',
        'property-pre-set:default_fw_netvm')
    def on_property_pre_set_default_netvm(self, event, name, newvalue,
            oldvalue=None):
        # pylint: disable=unused-argument,invalid-name
        if newvalue is not None and oldvalue is not None \
                and oldvalue.is_running() and not newvalue.is_running() \
                and self.domains.get_vms_connected_to(oldvalue):
            raise qubes.exc.QubesVMNotRunningError(newvalue,
                'Cannot change {!r} to domain that '
                'is not running ({!r}).'.format(name, newvalue.name))


    @qubes.events.handler('property-set:default_fw_netvm')
    def on_property_set_default_fw_netvm(self, event, name, newvalue,
            oldvalue=None):
        # pylint: disable=unused-argument,invalid-name
        for vm in self.domains:
            if hasattr(vm, 'provides_network') and vm.provides_network and \
                    hasattr(vm, 'netvm') and vm.property_is_default('netvm'):
                # fire property-del:netvm as it is responsible for resetting
                # netvm to it's default value
                vm.fire_event('property-pre-del:netvm', pre_event=True,
                    name='netvm', oldvalue=oldvalue)
                vm.fire_event('property-del:netvm',
                    name='netvm', oldvalue=oldvalue)


    @qubes.events.handler('property-set:default_netvm')
    def on_property_set_default_netvm(self, event, name, newvalue,
            oldvalue=None):
        # pylint: disable=unused-argument
        for vm in self.domains:
            if hasattr(vm, 'provides_network') and not vm.provides_network and \
                    hasattr(vm, 'netvm') and vm.property_is_default('netvm'):
                # fire property-del:netvm as it is responsible for resetting
                # netvm to it's default value
                vm.fire_event('property-pre-del:netvm', pre_event=True,
                    name='netvm', oldvalue=oldvalue)
                vm.fire_event('property-del:netvm',
                    name='netvm', oldvalue=oldvalue)<|MERGE_RESOLUTION|>--- conflicted
+++ resolved
@@ -607,7 +607,14 @@
     if 'default' in app.pools:
         return app.pools['default']
     else:
-<<<<<<< HEAD
+        if 'DEFAULT_LVM_POOL' in os.environ:
+            thin_pool = os.environ['DEFAULT_LVM_POOL']
+            for pool in app.pools.values():
+                if pool.config.get('driver', None) != 'lvm_thin':
+                    continue
+                if pool.config['thin_pool'] == thin_pool:
+                    return pool
+        # no DEFAULT_LVM_POOL, or pool not defined
         root_volume_group = RootThinPool.volume_group()
         root_thin_pool = RootThinPool.thin_pool()
         if root_thin_pool:
@@ -618,31 +625,6 @@
                     pool.config['thin_pool'] == root_thin_pool):
                     return pool
 
-=======
-        if 'DEFAULT_LVM_POOL' in os.environ:
-            thin_pool = os.environ['DEFAULT_LVM_POOL']
-            for pool in app.pools.values():
-                if pool.config.get('driver', None) != 'lvm_thin':
-                    continue
-                print(pool.config['thin_pool'], thin_pool)
-                if pool.config['thin_pool'] == thin_pool:
-                    return pool
-        # no DEFAULT_LVM_POOL, or pool not defined
-        rootfs = os.stat('/')
-        root_major = (rootfs.st_dev & 0xff00) >> 8
-        root_minor = rootfs.st_dev & 0xff
-        for pool in app.pools.values():
-            if pool.config.get('driver', None) != 'lvm_thin':
-                continue
-            thin_pool = pool.config['thin_pool']
-            thin_volumes = subprocess.check_output(
-                ['lvs', '--select', 'pool_lv=' + thin_pool,
-                '-o', 'lv_kernel_major,lv_kernel_minor', '--noheadings'])
-            thin_volumes = thin_volumes.decode()
-            if any([str(root_major), str(root_minor)] == thin_vol.split()
-                    for thin_vol in thin_volumes.splitlines()):
-                return pool
->>>>>>> e209e448
         # not a thin volume? look for file pools
         for pool in app.pools.values():
             if pool.config.get('driver', None) != 'file':
