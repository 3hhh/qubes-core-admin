# -*- encoding: utf8 -*-
#
# The Qubes OS Project, http://www.qubes-os.org
#
# Copyright (C) 2017 Marek Marczykowski-Górecki
#                               <marmarek@invisiblethingslab.com>
#
# This program is free software; you can redistribute it and/or modify
# it under the terms of the GNU General Public License as published by
# the Free Software Foundation; either version 2 of the License, or
# (at your option) any later version.
#
# This program is distributed in the hope that it will be useful,
# but WITHOUT ANY WARRANTY; without even the implied warranty of
# MERCHANTABILITY or FITNESS FOR A PARTICULAR PURPOSE.  See the
# GNU General Public License for more details.
#
# You should have received a copy of the GNU General Public License along
# with this program; if not, see <http://www.gnu.org/licenses/>.

''' Tests for management calls endpoints '''

import asyncio
import operator
import os
import shutil
import tempfile
import unittest.mock

import libvirt
import copy

import qubes
import qubes.devices
import qubes.firewall
import qubes.api.admin
import qubes.tests
import qubes.storage

# properties defined in API
volume_properties = [
    'pool', 'vid', 'size', 'usage', 'rw', 'source',
    'save_on_stop', 'snap_on_start']


class AdminAPITestCase(qubes.tests.QubesTestCase):
    def setUp(self):
        super().setUp()
        self.test_base_dir = '/tmp/qubes-test-dir'
        self.base_dir_patch = unittest.mock.patch.dict(qubes.config.system_path,
            {'qubes_base_dir': self.test_base_dir})
        self.base_dir_patch2 = unittest.mock.patch(
            'qubes.config.qubes_base_dir', self.test_base_dir)
        self.base_dir_patch3 = unittest.mock.patch.dict(
            qubes.config.defaults['pool_configs']['varlibqubes'],
            {'dir_path': self.test_base_dir})
        self.base_dir_patch.start()
        self.base_dir_patch2.start()
        self.base_dir_patch3.start()
        app = qubes.Qubes('/tmp/qubes-test.xml', load=False)
        app.vmm = unittest.mock.Mock(spec=qubes.app.VMMConnection)
        app.load_initial_values()
        app.default_kernel = '1.0'
        app.default_netvm = None
        self.template = app.add_new_vm('TemplateVM', label='black',
            name='test-template')
        app.default_template = 'test-template'
        with qubes.tests.substitute_entry_points('qubes.storage',
                'qubes.tests.storage'):
            app.add_pool('test', driver='test')
        app.default_pool = 'varlibqubes'
        app.save = unittest.mock.Mock()
        self.vm = app.add_new_vm('AppVM', label='red', name='test-vm1',
            template='test-template')
        self.app = app
        libvirt_attrs = {
            'libvirt_conn.lookupByUUID.return_value.isActive.return_value':
                False,
            'libvirt_conn.lookupByUUID.return_value.state.return_value':
                [libvirt.VIR_DOMAIN_SHUTOFF],
        }
        app.vmm.configure_mock(**libvirt_attrs)

        self.emitter = qubes.tests.TestEmitter()
        self.app.domains[0].fire_event = self.emitter.fire_event

    def tearDown(self):
        self.base_dir_patch3.stop()
        self.base_dir_patch2.stop()
        self.base_dir_patch.stop()
        if os.path.exists(self.test_base_dir):
            shutil.rmtree(self.test_base_dir)
        super(AdminAPITestCase, self).tearDown()

    def call_mgmt_func(self, method, dest, arg=b'', payload=b''):
        mgmt_obj = qubes.api.admin.QubesAdminAPI(self.app, b'dom0', method, dest, arg)

        loop = asyncio.get_event_loop()
        response = loop.run_until_complete(
            mgmt_obj.execute(untrusted_payload=payload))
        self.assertEventFired(self.emitter,
            'admin-permission:' + method.decode('ascii'))
        return response


class TC_00_VMs(AdminAPITestCase):
    def test_000_vm_list(self):
        value = self.call_mgmt_func(b'admin.vm.List', b'dom0')
        self.assertEqual(value,
            'dom0 class=AdminVM state=Running\n'
            'test-template class=TemplateVM state=Halted\n'
            'test-vm1 class=AppVM state=Halted\n')

    def test_001_vm_list_single(self):
        value = self.call_mgmt_func(b'admin.vm.List', b'test-vm1')
        self.assertEqual(value,
            'test-vm1 class=AppVM state=Halted\n')

    def test_010_vm_property_list(self):
        # this test is kind of stupid, but at least check if appropriate
        # admin-permission event is fired
        value = self.call_mgmt_func(b'admin.vm.property.List', b'test-vm1')
        properties = self.app.domains['test-vm1'].property_list()
        self.assertEqual(value,
            ''.join('{}\n'.format(prop.__name__) for prop in properties))

    def test_020_vm_property_get_str(self):
        value = self.call_mgmt_func(b'admin.vm.property.Get', b'test-vm1',
            b'name')
        self.assertEqual(value, 'default=False type=str test-vm1')

    def test_021_vm_property_get_int(self):
        value = self.call_mgmt_func(b'admin.vm.property.Get', b'test-vm1',
            b'vcpus')
        self.assertEqual(value, 'default=True type=int 2')

    def test_022_vm_property_get_bool(self):
        value = self.call_mgmt_func(b'admin.vm.property.Get', b'test-vm1',
            b'provides_network')
        self.assertEqual(value, 'default=True type=bool False')

    def test_023_vm_property_get_label(self):
        value = self.call_mgmt_func(b'admin.vm.property.Get', b'test-vm1',
            b'label')
        self.assertEqual(value, 'default=False type=label red')

    def test_024_vm_property_get_vm(self):
        value = self.call_mgmt_func(b'admin.vm.property.Get', b'test-vm1',
            b'template')
        self.assertEqual(value, 'default=False type=vm test-template')

    def test_025_vm_property_get_vm_none(self):
        value = self.call_mgmt_func(b'admin.vm.property.Get', b'test-vm1',
            b'netvm')
        self.assertEqual(value, 'default=True type=vm ')

    def test_030_vm_property_set_vm(self):
        netvm = self.app.add_new_vm('AppVM', label='red', name='test-net',
            template='test-template', provides_network=True)

        with unittest.mock.patch('qubes.vm.VMProperty.__set__') as mock:
            value = self.call_mgmt_func(b'admin.vm.property.Set', b'test-vm1',
                b'netvm', b'test-net')
            self.assertIsNone(value)
            mock.assert_called_once_with(self.vm, 'test-net')
        self.app.save.assert_called_once_with()

    def test_0301_vm_property_set_vm_none(self):
        netvm = self.app.add_new_vm('AppVM', label='red', name='test-net',
            template='test-template', provides_network=True)

        with unittest.mock.patch('qubes.vm.VMProperty.__set__') as mock:
            value = self.call_mgmt_func(b'admin.vm.property.Set', b'test-vm1',
                b'netvm', b'')
            self.assertIsNone(value)
            mock.assert_called_once_with(self.vm, '')
        self.app.save.assert_called_once_with()

    def test_032_vm_property_set_vm_invalid1(self):
        with unittest.mock.patch('qubes.vm.VMProperty.__set__') as mock:
            with self.assertRaises(qubes.exc.QubesValueError):
                self.call_mgmt_func(b'admin.vm.property.Set', b'test-vm1',
                    b'netvm', b'forbidden-chars/../!')
            self.assertFalse(mock.called)
        self.assertFalse(self.app.save.called)

    def test_033_vm_property_set_vm_invalid2(self):
        with unittest.mock.patch('qubes.vm.VMProperty.__set__') as mock:
            with self.assertRaises(qubes.exc.QubesValueError):
                self.call_mgmt_func(b'admin.vm.property.Set', b'test-vm1',
                    b'netvm', b'\x80\x90\xa0')
            self.assertFalse(mock.called)
        self.assertFalse(self.app.save.called)

    def test_034_vm_propert_set_bool_true(self):
        with unittest.mock.patch('qubes.property.__set__') as mock:
            value = self.call_mgmt_func(b'admin.vm.property.Set', b'test-vm1',
                b'autostart', b'True')
            self.assertIsNone(value)
            mock.assert_called_once_with(self.vm, True)
        self.app.save.assert_called_once_with()

    def test_035_vm_propert_set_bool_false(self):
        with unittest.mock.patch('qubes.property.__set__') as mock:
            value = self.call_mgmt_func(b'admin.vm.property.Set', b'test-vm1',
                b'autostart', b'False')
            self.assertIsNone(value)
            mock.assert_called_once_with(self.vm, False)
        self.app.save.assert_called_once_with()

    def test_036_vm_propert_set_bool_invalid1(self):
        with unittest.mock.patch('qubes.property.__set__') as mock:
            with self.assertRaises(qubes.exc.QubesValueError):
                self.call_mgmt_func(b'admin.vm.property.Set', b'test-vm1',
                    b'autostart', b'some string')
            self.assertFalse(mock.called)
        self.assertFalse(self.app.save.called)

    def test_037_vm_propert_set_bool_invalid2(self):
        with unittest.mock.patch('qubes.property.__set__') as mock:
            with self.assertRaises(qubes.exc.QubesValueError):
                self.call_mgmt_func(b'admin.vm.property.Set', b'test-vm1',
                    b'autostart', b'\x80\x90@#$%^&*(')
            self.assertFalse(mock.called)
        self.assertFalse(self.app.save.called)

    def test_038_vm_propert_set_str(self):
        with unittest.mock.patch('qubes.property.__set__') as mock:
            value = self.call_mgmt_func(b'admin.vm.property.Set', b'test-vm1',
                b'kernel', b'1.0')
            self.assertIsNone(value)
            mock.assert_called_once_with(self.vm, '1.0')
        self.app.save.assert_called_once_with()

    def test_039_vm_propert_set_str_invalid1(self):
        with unittest.mock.patch('qubes.property.__set__') as mock:
            with self.assertRaises(qubes.exc.QubesValueError):
                self.call_mgmt_func(b'admin.vm.property.Set', b'test-vm1',
                    b'kernel', b'some, non-ASCII: \x80\xd2')
            self.assertFalse(mock.called)
        self.assertFalse(self.app.save.called)

    def test_040_vm_propert_set_int(self):
        with unittest.mock.patch('qubes.property.__set__') as mock:
            value = self.call_mgmt_func(b'admin.vm.property.Set', b'test-vm1',
                b'maxmem', b'1024000')
            self.assertIsNone(value)
            mock.assert_called_once_with(self.vm, 1024000)
        self.app.save.assert_called_once_with()

    def test_041_vm_propert_set_int_invalid1(self):
        with unittest.mock.patch('qubes.property.__set__') as mock:
            with self.assertRaises(qubes.exc.QubesValueError):
                self.call_mgmt_func(b'admin.vm.property.Set', b'test-vm1',
                    b'maxmem', b'fourty two')
            self.assertFalse(mock.called)
        self.assertFalse(self.app.save.called)

    def test_042_vm_propert_set_label(self):
        with unittest.mock.patch('qubes.property.__set__') as mock:
            value = self.call_mgmt_func(b'admin.vm.property.Set', b'test-vm1',
                b'label', b'green')
            self.assertIsNone(value)
            mock.assert_called_once_with(self.vm, 'green')
        self.app.save.assert_called_once_with()

    def test_043_vm_propert_set_label_invalid1(self):
        with unittest.mock.patch('qubes.property.__set__') as mock:
            with self.assertRaises(qubes.exc.QubesValueError):
                self.call_mgmt_func(b'admin.vm.property.Set', b'test-vm1',
                    b'maxmem', b'some, non-ASCII: \x80\xd2')
            self.assertFalse(mock.called)
        self.assertFalse(self.app.save.called)

    @unittest.skip('label existence not checked before actual setter yet')
    def test_044_vm_propert_set_label_invalid2(self):
        with unittest.mock.patch('qubes.property.__set__') as mock:
            with self.assertRaises(qubes.exc.QubesValueError):
                self.call_mgmt_func(b'admin.vm.property.Set', b'test-vm1',
                    b'maxmem', b'non-existing-color')
            self.assertFalse(mock.called)
        self.assertFalse(self.app.save.called)

    def test_050_vm_property_help(self):
        value = self.call_mgmt_func(b'admin.vm.property.Help', b'test-vm1',
            b'label')
        self.assertEqual(value,
            'Colourful label assigned to VM. This is where the colour of the '
            'padlock is set.')
        self.assertFalse(self.app.save.called)

    def test_052_vm_property_help_invalid_property(self):
        with self.assertRaises(qubes.exc.QubesNoSuchPropertyError):
            self.call_mgmt_func(b'admin.vm.property.Help', b'test-vm1',
                b'no-such-property')

        self.assertFalse(self.app.save.called)

    def test_060_vm_property_reset(self):
        with unittest.mock.patch('qubes.property.__delete__') as mock:
            value = self.call_mgmt_func(b'admin.vm.property.Reset', b'test-vm1',
                b'default_user')
            mock.assert_called_with(self.vm)
        self.assertIsNone(value)
        self.app.save.assert_called_once_with()

    def test_062_vm_property_reset_invalid_property(self):
        with unittest.mock.patch('qubes.property.__delete__') as mock:
            with self.assertRaises(qubes.exc.QubesNoSuchPropertyError):
                self.call_mgmt_func(b'admin.vm.property.Help', b'test-vm1',
                    b'no-such-property')
            self.assertFalse(mock.called)
        self.assertFalse(self.app.save.called)

    def test_070_vm_volume_list(self):
        self.vm.volumes = unittest.mock.Mock()
        volumes_conf = {
            'keys.return_value': ['root', 'private', 'volatile', 'kernel']
        }
        self.vm.volumes.configure_mock(**volumes_conf)
        value = self.call_mgmt_func(b'admin.vm.volume.List', b'test-vm1')
        self.assertEqual(value, 'root\nprivate\nvolatile\nkernel\n')
        # check if _only_ keys were accessed
        self.assertEqual(self.vm.volumes.mock_calls,
            [unittest.mock.call.keys()])

    def test_080_vm_volume_info(self):
        self.vm.volumes = unittest.mock.MagicMock()
        volumes_conf = {
            'keys.return_value': ['root', 'private', 'volatile', 'kernel']
        }
        for prop in volume_properties:
            volumes_conf[
                '__getitem__.return_value.{}'.format(prop)] = prop +'-value'
        self.vm.volumes.configure_mock(**volumes_conf)
        value = self.call_mgmt_func(b'admin.vm.volume.Info', b'test-vm1',
            b'private')
        self.assertEqual(value,
            ''.join('{p}={p}-value\n'.format(p=p) for p in volume_properties))
        self.assertEqual(self.vm.volumes.mock_calls,
            [unittest.mock.call.keys(),
             unittest.mock.call.__getattr__('__getitem__')('private')])

    def test_080_vm_volume_info_invalid_volume(self):
        self.vm.volumes = unittest.mock.MagicMock()
        volumes_conf = {
            'keys.return_value': ['root', 'private', 'volatile', 'kernel']
        }
        self.vm.volumes.configure_mock(**volumes_conf)
        with self.assertRaises(AssertionError):
            self.call_mgmt_func(b'admin.vm.volume.Info', b'test-vm1',
                b'no-such-volume')
        self.assertEqual(self.vm.volumes.mock_calls,
            [unittest.mock.call.keys()])

    def test_090_vm_volume_listsnapshots(self):
        self.vm.volumes = unittest.mock.MagicMock()
        volumes_conf = {
            'keys.return_value': ['root', 'private', 'volatile', 'kernel'],
            '__getitem__.return_value.revisions': ['rev1', 'rev2'],
        }
        self.vm.volumes.configure_mock(**volumes_conf)
        value = self.call_mgmt_func(b'admin.vm.volume.ListSnapshots',
            b'test-vm1', b'private')
        self.assertEqual(value,
            'rev1\nrev2\n')
        self.assertEqual(self.vm.volumes.mock_calls,
            [unittest.mock.call.keys(),
            unittest.mock.call.__getattr__('__getitem__')('private')])

    def test_090_vm_volume_listsnapshots_invalid_volume(self):
        self.vm.volumes = unittest.mock.MagicMock()
        volumes_conf = {
            'keys.return_value': ['root', 'private', 'volatile', 'kernel']
        }
        self.vm.volumes.configure_mock(**volumes_conf)
        with self.assertRaises(AssertionError):
            self.call_mgmt_func(b'admin.vm.volume.ListSnapshots', b'test-vm1',
                b'no-such-volume')
        self.assertEqual(self.vm.volumes.mock_calls,
            [unittest.mock.call.keys()])

    @unittest.skip('method not implemented yet')
    def test_100_vm_volume_snapshot(self):
        pass

    @unittest.skip('method not implemented yet')
    def test_100_vm_volume_snapshot_invalid_volume(self):
        self.vm.volumes = unittest.mock.MagicMock()
        volumes_conf = {
            'keys.return_value': ['root', 'private', 'volatile', 'kernel'],
            '__getitem__.return_value.revisions': ['rev1', 'rev2'],
        }
        self.vm.volumes.configure_mock(**volumes_conf)
        with self.assertRaises(AssertionError):
            self.call_mgmt_func(b'admin.vm.volume.Snapshots',
                b'test-vm1', b'no-such-volume')
        self.assertEqual(self.vm.volumes.mock_calls,
            [unittest.mock.call.keys()])

    @unittest.skip('method not implemented yet')
    def test_100_vm_volume_snapshot_invalid_revision(self):
        self.vm.volumes = unittest.mock.MagicMock()
        volumes_conf = {
            'keys.return_value': ['root', 'private', 'volatile', 'kernel']
        }
        self.vm.volumes.configure_mock(**volumes_conf)
        with self.assertRaises(AssertionError):
            self.call_mgmt_func(b'admin.vm.volume.Snapshots',
                b'test-vm1', b'private', b'no-such-rev')
        self.assertEqual(self.vm.volumes.mock_calls,
            [unittest.mock.call.keys(),
            unittest.mock.call.__getattr__('__getitem__')('private')])

    def test_110_vm_volume_revert(self):
        self.vm.volumes = unittest.mock.MagicMock()
        volumes_conf = {
            'keys.return_value': ['root', 'private', 'volatile', 'kernel'],
            '__getitem__.return_value.revisions': ['rev1', 'rev2'],
        }
        self.vm.volumes.configure_mock(**volumes_conf)
        del self.vm.volumes['private'].revert('rev1')._is_coroutine
        self.vm.storage = unittest.mock.Mock()
        value = self.call_mgmt_func(b'admin.vm.volume.Revert',
            b'test-vm1', b'private', b'rev1')
        self.assertIsNone(value)
        self.assertEqual(self.vm.volumes.mock_calls, [
            ('__getitem__', ('private', ), {}),
            ('__getitem__().revert', ('rev1', ), {}),
            ('keys', (), {}),
            ('__getitem__', ('private', ), {}),
            ('__getitem__().__hash__', (), {}),
            ('__getitem__().revert', ('rev1', ), {}),
            ])
        self.assertEqual(self.vm.storage.mock_calls, [])

    def test_110_vm_volume_revert_invalid_rev(self):
        self.vm.volumes = unittest.mock.MagicMock()
        volumes_conf = {
            'keys.return_value': ['root', 'private', 'volatile', 'kernel'],
            '__getitem__.return_value.revisions': ['rev1', 'rev2'],
        }
        self.vm.volumes.configure_mock(**volumes_conf)
        self.vm.storage = unittest.mock.Mock()
        with self.assertRaises(AssertionError):
            self.call_mgmt_func(b'admin.vm.volume.Revert',
                b'test-vm1', b'private', b'no-such-rev')
        self.assertEqual(self.vm.volumes.mock_calls,
            [unittest.mock.call.keys(),
                unittest.mock.call.__getattr__('__getitem__')('private')])
        self.assertFalse(self.vm.storage.called)

    def test_120_vm_volume_resize(self):
        self.vm.volumes = unittest.mock.MagicMock()
        volumes_conf = {
            'keys.return_value': ['root', 'private', 'volatile', 'kernel'],
        }
        self.vm.volumes.configure_mock(**volumes_conf)
        self.vm.storage = unittest.mock.Mock()
        self.vm.storage.resize.side_effect = self.dummy_coro
        value = self.call_mgmt_func(b'admin.vm.volume.Resize',
            b'test-vm1', b'private', b'1024000000')
        self.assertIsNone(value)
        self.assertEqual(self.vm.volumes.mock_calls,
            [unittest.mock.call.keys()])
        self.assertEqual(self.vm.storage.mock_calls,
            [unittest.mock.call.resize('private', 1024000000)])

    def test_120_vm_volume_resize_invalid_size1(self):
        self.vm.volumes = unittest.mock.MagicMock()
        volumes_conf = {
            'keys.return_value': ['root', 'private', 'volatile', 'kernel'],
        }
        self.vm.volumes.configure_mock(**volumes_conf)
        self.vm.storage = unittest.mock.Mock()
        self.vm.storage.resize.side_effect = self.dummy_coro
        with self.assertRaises(AssertionError):
            self.call_mgmt_func(b'admin.vm.volume.Resize',
                b'test-vm1', b'private', b'no-int-size')
        self.assertEqual(self.vm.volumes.mock_calls,
            [unittest.mock.call.keys()])
        self.assertFalse(self.vm.storage.called)

    def test_120_vm_volume_resize_invalid_size2(self):
        self.vm.volumes = unittest.mock.MagicMock()
        volumes_conf = {
            'keys.return_value': ['root', 'private', 'volatile', 'kernel'],
        }
        self.vm.volumes.configure_mock(**volumes_conf)
        self.vm.storage = unittest.mock.Mock()
        self.vm.storage.resize.side_effect = self.dummy_coro
        with self.assertRaises(AssertionError):
            self.call_mgmt_func(b'admin.vm.volume.Resize',
                b'test-vm1', b'private', b'-1')
        self.assertEqual(self.vm.volumes.mock_calls,
            [unittest.mock.call.keys()])
        self.assertFalse(self.vm.storage.called)

    def test_130_pool_list(self):
        self.app.pools = ['file', 'lvm']
        value = self.call_mgmt_func(b'admin.pool.List', b'dom0')
        self.assertEqual(value, 'file\nlvm\n')
        self.assertFalse(self.app.save.called)

    @unittest.mock.patch('qubes.storage.pool_drivers')
    @unittest.mock.patch('qubes.storage.driver_parameters')
    def test_140_pool_listdrivers(self, mock_parameters, mock_drivers):
        self.app.pools = ['file', 'lvm']

        mock_drivers.return_value = ['driver1', 'driver2']
        mock_parameters.side_effect = \
            lambda driver: {
                'driver1': ['param1', 'param2'],
                'driver2': ['param3', 'param4']
            }[driver]

        value = self.call_mgmt_func(b'admin.pool.ListDrivers', b'dom0')
        self.assertEqual(value,
            'driver1 param1 param2\ndriver2 param3 param4\n')
        self.assertEqual(mock_drivers.mock_calls, [unittest.mock.call()])
        self.assertEqual(mock_parameters.mock_calls,
            [unittest.mock.call('driver1'), unittest.mock.call('driver2')])
        self.assertFalse(self.app.save.called)

    def test_150_pool_info(self):
        self.app.pools = {
            'pool1': unittest.mock.Mock(config={
                'param1': 'value1', 'param2': 'value2'})
        }
        value = self.call_mgmt_func(b'admin.pool.Info', b'dom0', b'pool1')

        self.assertEqual(value, 'param1=value1\nparam2=value2\n')
        self.assertFalse(self.app.save.called)

    @unittest.mock.patch('qubes.storage.pool_drivers')
    @unittest.mock.patch('qubes.storage.driver_parameters')
    def test_160_pool_add(self, mock_parameters, mock_drivers):
        self.app.pools = {
            'file': unittest.mock.Mock(),
            'lvm': unittest.mock.Mock()
        }

        mock_drivers.return_value = ['driver1', 'driver2']
        mock_parameters.side_effect = \
            lambda driver: {
                'driver1': ['param1', 'param2'],
                'driver2': ['param3', 'param4']
            }[driver]

        self.app.add_pool = unittest.mock.Mock()

        value = self.call_mgmt_func(b'admin.pool.Add', b'dom0', b'driver1',
            b'name=test-pool\nparam1=some-value\n')
        self.assertIsNone(value)
        self.assertEqual(mock_drivers.mock_calls, [unittest.mock.call()])
        self.assertEqual(mock_parameters.mock_calls,
            [unittest.mock.call('driver1')])
        self.assertEqual(self.app.add_pool.mock_calls,
            [unittest.mock.call(name='test-pool', driver='driver1',
                param1='some-value')])
        self.assertTrue(self.app.save.called)

    @unittest.mock.patch('qubes.storage.pool_drivers')
    @unittest.mock.patch('qubes.storage.driver_parameters')
    def test_160_pool_add_invalid_driver(self, mock_parameters, mock_drivers):
        self.app.pools = {
            'file': unittest.mock.Mock(),
            'lvm': unittest.mock.Mock()
        }

        mock_drivers.return_value = ['driver1', 'driver2']
        mock_parameters.side_effect = \
            lambda driver: {
                'driver1': ['param1', 'param2'],
                'driver2': ['param3', 'param4']
            }[driver]

        self.app.add_pool = unittest.mock.Mock()

        with self.assertRaises(AssertionError):
            self.call_mgmt_func(b'admin.pool.Add', b'dom0',
                b'no-such-driver', b'name=test-pool\nparam1=some-value\n')
        self.assertEqual(mock_drivers.mock_calls, [unittest.mock.call()])
        self.assertEqual(mock_parameters.mock_calls, [])
        self.assertEqual(self.app.add_pool.mock_calls, [])
        self.assertFalse(self.app.save.called)


    @unittest.mock.patch('qubes.storage.pool_drivers')
    @unittest.mock.patch('qubes.storage.driver_parameters')
    def test_160_pool_add_invalid_param(self, mock_parameters, mock_drivers):
        self.app.pools = {
            'file': unittest.mock.Mock(),
            'lvm': unittest.mock.Mock()
        }

        mock_drivers.return_value = ['driver1', 'driver2']
        mock_parameters.side_effect = \
            lambda driver: {
                'driver1': ['param1', 'param2'],
                'driver2': ['param3', 'param4']
            }[driver]

        self.app.add_pool = unittest.mock.Mock()

        with self.assertRaises(AssertionError):
            self.call_mgmt_func(b'admin.pool.Add', b'dom0',
                b'driver1', b'name=test-pool\nparam3=some-value\n')
        self.assertEqual(mock_drivers.mock_calls, [unittest.mock.call()])
        self.assertEqual(mock_parameters.mock_calls,
            [unittest.mock.call('driver1')])
        self.assertEqual(self.app.add_pool.mock_calls, [])
        self.assertFalse(self.app.save.called)

    @unittest.mock.patch('qubes.storage.pool_drivers')
    @unittest.mock.patch('qubes.storage.driver_parameters')
    def test_160_pool_add_missing_name(self, mock_parameters, mock_drivers):
        self.app.pools = {
            'file': unittest.mock.Mock(),
            'lvm': unittest.mock.Mock()
        }

        mock_drivers.return_value = ['driver1', 'driver2']
        mock_parameters.side_effect = \
            lambda driver: {
                'driver1': ['param1', 'param2'],
                'driver2': ['param3', 'param4']
            }[driver]

        self.app.add_pool = unittest.mock.Mock()

        with self.assertRaises(AssertionError):
            self.call_mgmt_func(b'admin.pool.Add', b'dom0',
                b'driver1', b'param1=value\nparam2=some-value\n')
        self.assertEqual(mock_drivers.mock_calls, [unittest.mock.call()])
        self.assertEqual(mock_parameters.mock_calls, [])
        self.assertEqual(self.app.add_pool.mock_calls, [])
        self.assertFalse(self.app.save.called)

    @unittest.mock.patch('qubes.storage.pool_drivers')
    @unittest.mock.patch('qubes.storage.driver_parameters')
    def test_160_pool_add_existing_pool(self, mock_parameters, mock_drivers):
        self.app.pools = {
            'file': unittest.mock.Mock(),
            'lvm': unittest.mock.Mock()
        }

        mock_drivers.return_value = ['driver1', 'driver2']
        mock_parameters.side_effect = \
            lambda driver: {
                'driver1': ['param1', 'param2'],
                'driver2': ['param3', 'param4']
            }[driver]

        self.app.add_pool = unittest.mock.Mock()

        with self.assertRaises(AssertionError):
            self.call_mgmt_func(b'admin.pool.Add', b'dom0',
                b'driver1', b'name=file\nparam1=value\nparam2=some-value\n')
        self.assertEqual(mock_drivers.mock_calls, [unittest.mock.call()])
        self.assertEqual(mock_parameters.mock_calls, [])
        self.assertEqual(self.app.add_pool.mock_calls, [])
        self.assertFalse(self.app.save.called)

    @unittest.mock.patch('qubes.storage.pool_drivers')
    @unittest.mock.patch('qubes.storage.driver_parameters')
    def test_160_pool_add_invalid_config_format(self, mock_parameters,
            mock_drivers):
        self.app.pools = {
            'file': unittest.mock.Mock(),
            'lvm': unittest.mock.Mock()
        }

        mock_drivers.return_value = ['driver1', 'driver2']
        mock_parameters.side_effect = \
            lambda driver: {
                'driver1': ['param1', 'param2'],
                'driver2': ['param3', 'param4']
            }[driver]

        self.app.add_pool = unittest.mock.Mock()

        with self.assertRaises(AssertionError):
            self.call_mgmt_func(b'admin.pool.Add', b'dom0',
                b'driver1', b'name=test-pool\nparam 1=value\n_param2\n')
        self.assertEqual(mock_drivers.mock_calls, [unittest.mock.call()])
        self.assertEqual(mock_parameters.mock_calls, [])
        self.assertEqual(self.app.add_pool.mock_calls, [])
        self.assertFalse(self.app.save.called)

    def test_170_pool_remove(self):
        self.app.pools = {
            'file': unittest.mock.Mock(),
            'lvm': unittest.mock.Mock(),
            'test-pool': unittest.mock.Mock(),
        }
        self.app.remove_pool = unittest.mock.Mock()
        value = self.call_mgmt_func(b'admin.pool.Remove', b'dom0', b'test-pool')
        self.assertIsNone(value)
        self.assertEqual(self.app.remove_pool.mock_calls,
            [unittest.mock.call('test-pool')])
        self.assertTrue(self.app.save.called)

    def test_170_pool_remove_invalid_pool(self):
        self.app.pools = {
            'file': unittest.mock.Mock(),
            'lvm': unittest.mock.Mock(),
            'test-pool': unittest.mock.Mock(),
        }
        self.app.remove_pool = unittest.mock.Mock()
        with self.assertRaises(AssertionError):
            self.call_mgmt_func(b'admin.pool.Remove', b'dom0',
                b'no-such-pool')
        self.assertEqual(self.app.remove_pool.mock_calls, [])
        self.assertFalse(self.app.save.called)

    def test_180_label_list(self):
        value = self.call_mgmt_func(b'admin.label.List', b'dom0')
        self.assertEqual(value,
            ''.join('{}\n'.format(l.name) for l in self.app.labels.values()))
        self.assertFalse(self.app.save.called)

    def test_190_label_get(self):
        self.app.get_label = unittest.mock.Mock()
        self.app.get_label.configure_mock(**{'return_value.color': '0xff0000'})
        value = self.call_mgmt_func(b'admin.label.Get', b'dom0', b'red')
        self.assertEqual(value, '0xff0000')
        self.assertEqual(self.app.get_label.mock_calls,
            [unittest.mock.call('red')])
        self.assertFalse(self.app.save.called)

    def test_195_label_index(self):
        self.app.get_label = unittest.mock.Mock()
        self.app.get_label.configure_mock(**{'return_value.index': 1})
        value = self.call_mgmt_func(b'admin.label.Index', b'dom0', b'red')
        self.assertEqual(value, '1')
        self.assertEqual(self.app.get_label.mock_calls,
            [unittest.mock.call('red')])
        self.assertFalse(self.app.save.called)

    def test_200_label_create(self):
        self.app.get_label = unittest.mock.Mock()
        self.app.get_label.side_effect=KeyError
        self.app.labels = unittest.mock.MagicMock()
        labels_config = {
            'keys.return_value': range(1, 9),
        }
        self.app.labels.configure_mock(**labels_config)
        value = self.call_mgmt_func(b'admin.label.Create', b'dom0', b'cyan',
            b'0x00ffff')
        self.assertIsNone(value)
        self.assertEqual(self.app.get_label.mock_calls,
            [unittest.mock.call('cyan')])
        self.assertEqual(self.app.labels.mock_calls,
            [unittest.mock.call.keys(),
            unittest.mock.call.__getattr__('__setitem__')(9,
                qubes.Label(9, '0x00ffff', 'cyan'))])
        self.assertTrue(self.app.save.called)

    def test_200_label_create_invalid_color(self):
        self.app.get_label = unittest.mock.Mock()
        self.app.get_label.side_effect=KeyError
        self.app.labels = unittest.mock.MagicMock()
        labels_config = {
            'keys.return_value': range(1, 9),
        }
        self.app.labels.configure_mock(**labels_config)
        with self.assertRaises(AssertionError):
            self.call_mgmt_func(b'admin.label.Create', b'dom0', b'cyan',
                b'abcd')
        self.assertEqual(self.app.get_label.mock_calls,
            [unittest.mock.call('cyan')])
        self.assertEqual(self.app.labels.mock_calls, [])
        self.assertFalse(self.app.save.called)

    def test_200_label_create_invalid_name(self):
        self.app.get_label = unittest.mock.Mock()
        self.app.get_label.side_effect=KeyError
        self.app.labels = unittest.mock.MagicMock()
        labels_config = {
            'keys.return_value': range(1, 9),
        }
        self.app.labels.configure_mock(**labels_config)
        with self.assertRaises(AssertionError):
            self.call_mgmt_func(b'admin.label.Create', b'dom0', b'01',
                b'0xff0000')
        with self.assertRaises(AssertionError):
            self.call_mgmt_func(b'admin.label.Create', b'dom0', b'../xxx',
                b'0xff0000')
        with self.assertRaises(AssertionError):
            self.call_mgmt_func(b'admin.label.Create', b'dom0',
                b'strange-name!@#$',
                b'0xff0000')

        self.assertEqual(self.app.get_label.mock_calls, [])
        self.assertEqual(self.app.labels.mock_calls, [])
        self.assertFalse(self.app.save.called)

    def test_200_label_create_already_exists(self):
        self.app.get_label = unittest.mock.Mock(wraps=self.app.get_label)
        with self.assertRaises(qubes.exc.QubesValueError):
            self.call_mgmt_func(b'admin.label.Create', b'dom0', b'red',
                b'abcd')
        self.assertEqual(self.app.get_label.mock_calls,
            [unittest.mock.call('red')])
        self.assertFalse(self.app.save.called)

    def test_210_label_remove(self):
        label = qubes.Label(9, '0x00ffff', 'cyan')
        self.app.labels[9] = label
        self.app.get_label = unittest.mock.Mock(wraps=self.app.get_label,
            **{'return_value.index': 9})
        self.app.labels = unittest.mock.MagicMock(wraps=self.app.labels)
        value = self.call_mgmt_func(b'admin.label.Remove', b'dom0', b'cyan')
        self.assertIsNone(value)
        self.assertEqual(self.app.get_label.mock_calls,
            [unittest.mock.call('cyan')])
        self.assertEqual(self.app.labels.mock_calls,
            [unittest.mock.call.__delitem__(9)])
        self.assertTrue(self.app.save.called)

    def test_210_label_remove_invalid_label(self):
        with self.assertRaises(qubes.exc.QubesValueError):
            self.call_mgmt_func(b'admin.label.Remove', b'dom0',
                b'no-such-label')
        self.assertFalse(self.app.save.called)

    def test_210_label_remove_default_label(self):
        self.app.labels = unittest.mock.MagicMock(wraps=self.app.labels)
        self.app.get_label = unittest.mock.Mock(wraps=self.app.get_label,
            **{'return_value.index': 6})
        with self.assertRaises(AssertionError):
            self.call_mgmt_func(b'admin.label.Remove', b'dom0',
                b'blue')
        self.assertEqual(self.app.labels.mock_calls, [])
        self.assertFalse(self.app.save.called)

    def test_210_label_remove_in_use(self):
        self.app.labels = unittest.mock.MagicMock(wraps=self.app.labels)
        self.app.get_label = unittest.mock.Mock(wraps=self.app.get_label,
            **{'return_value.index': 1})
        with self.assertRaises(AssertionError):
            self.call_mgmt_func(b'admin.label.Remove', b'dom0',
                b'red')
        self.assertEqual(self.app.labels.mock_calls, [])
        self.assertFalse(self.app.save.called)

    def test_220_start(self):
        func_mock = unittest.mock.Mock()

        @asyncio.coroutine
        def coroutine_mock(*args, **kwargs):
            return func_mock(*args, **kwargs)
        self.vm.start = coroutine_mock
        value = self.call_mgmt_func(b'admin.vm.Start', b'test-vm1')
        self.assertIsNone(value)
        func_mock.assert_called_once_with()

    def test_230_shutdown(self):
        func_mock = unittest.mock.Mock()

        @asyncio.coroutine
        def coroutine_mock(*args, **kwargs):
            return func_mock(*args, **kwargs)
        self.vm.shutdown = coroutine_mock
        value = self.call_mgmt_func(b'admin.vm.Shutdown', b'test-vm1')
        self.assertIsNone(value)
        func_mock.assert_called_once_with()

    def test_240_pause(self):
        func_mock = unittest.mock.Mock()

        @asyncio.coroutine
        def coroutine_mock(*args, **kwargs):
            return func_mock(*args, **kwargs)
        self.vm.pause = coroutine_mock
        value = self.call_mgmt_func(b'admin.vm.Pause', b'test-vm1')
        self.assertIsNone(value)
        func_mock.assert_called_once_with()

    def test_250_unpause(self):
        func_mock = unittest.mock.Mock()

        @asyncio.coroutine
        def coroutine_mock(*args, **kwargs):
            return func_mock(*args, **kwargs)
        self.vm.unpause = coroutine_mock
        value = self.call_mgmt_func(b'admin.vm.Unpause', b'test-vm1')
        self.assertIsNone(value)
        func_mock.assert_called_once_with()

    def test_260_kill(self):
        func_mock = unittest.mock.Mock()

        @asyncio.coroutine
        def coroutine_mock(*args, **kwargs):
            return func_mock(*args, **kwargs)
        self.vm.kill = coroutine_mock
        value = self.call_mgmt_func(b'admin.vm.Kill', b'test-vm1')
        self.assertIsNone(value)
        func_mock.assert_called_once_with()

    def test_270_events(self):
        send_event = unittest.mock.Mock(spec=[])
        mgmt_obj = qubes.api.admin.QubesAdminAPI(self.app, b'dom0', b'admin.Events',
            b'dom0', b'', send_event=send_event)

        @asyncio.coroutine
        def fire_event():
            self.vm.fire_event('test-event', arg1='abc')
            mgmt_obj.cancel()

        loop = asyncio.get_event_loop()
        execute_task = asyncio.ensure_future(
            mgmt_obj.execute(untrusted_payload=b''))
        asyncio.ensure_future(fire_event())
        loop.run_until_complete(execute_task)
        self.assertIsNone(execute_task.result())
        self.assertEventFired(self.emitter,
            'admin-permission:' + 'admin.Events')
        self.assertEqual(send_event.mock_calls,
            [
                unittest.mock.call(self.app, 'connection-established'),
                unittest.mock.call(self.vm, 'test-event', arg1='abc')
            ])

    def test_271_events_add_vm(self):
        send_event = unittest.mock.Mock(spec=[])
        mgmt_obj = qubes.api.admin.QubesAdminAPI(self.app, b'dom0', b'admin.Events',
            b'dom0', b'', send_event=send_event)

        @asyncio.coroutine
        def fire_event():
            self.vm.fire_event('test-event', arg1='abc')
            # add VM _after_ starting admin.Events call
            vm = self.app.add_new_vm('AppVM', label='red', name='test-vm2',
                template='test-template')
            vm.fire_event('test-event2', arg1='abc')
            mgmt_obj.cancel()
            return vm

        loop = asyncio.get_event_loop()
        execute_task = asyncio.ensure_future(
            mgmt_obj.execute(untrusted_payload=b''))
        event_task = asyncio.ensure_future(fire_event())
        loop.run_until_complete(execute_task)
        vm2 = event_task.result()
        self.assertIsNone(execute_task.result())
        self.assertEventFired(self.emitter,
            'admin-permission:' + 'admin.Events')
        self.assertEqual(send_event.mock_calls,
            [
                unittest.mock.call(self.app, 'connection-established'),
                unittest.mock.call(self.vm, 'test-event', arg1='abc'),
                unittest.mock.call(self.app, 'domain-add', vm=vm2),
                unittest.mock.call(vm2, 'test-event2', arg1='abc'),
            ])

    def test_280_feature_list(self):
        self.vm.features['test-feature'] = 'some-value'
        value = self.call_mgmt_func(b'admin.vm.feature.List', b'test-vm1')
        self.assertEqual(value, 'test-feature\n')
        self.assertFalse(self.app.save.called)

    def test_290_feature_get(self):
        self.vm.features['test-feature'] = 'some-value'
        value = self.call_mgmt_func(b'admin.vm.feature.Get', b'test-vm1',
            b'test-feature')
        self.assertEqual(value, 'some-value')
        self.assertFalse(self.app.save.called)

    def test_291_feature_get_none(self):
        with self.assertRaises(qubes.exc.QubesFeatureNotFoundError):
            self.call_mgmt_func(b'admin.vm.feature.Get',
                b'test-vm1', b'test-feature')
        self.assertFalse(self.app.save.called)

    def test_300_feature_remove(self):
        self.vm.features['test-feature'] = 'some-value'
        value = self.call_mgmt_func(b'admin.vm.feature.Remove', b'test-vm1',
            b'test-feature')
        self.assertIsNone(value, None)
        self.assertNotIn('test-feature', self.vm.features)
        self.assertTrue(self.app.save.called)

    def test_301_feature_remove_none(self):
        with self.assertRaises(qubes.exc.QubesFeatureNotFoundError):
            self.call_mgmt_func(b'admin.vm.feature.Remove',
                b'test-vm1', b'test-feature')
        self.assertFalse(self.app.save.called)

    def test_310_feature_checkwithtemplate(self):
        self.vm.features['test-feature'] = 'some-value'
        value = self.call_mgmt_func(b'admin.vm.feature.CheckWithTemplate',
            b'test-vm1', b'test-feature')
        self.assertEqual(value, 'some-value')
        self.assertFalse(self.app.save.called)

    def test_311_feature_checkwithtemplate_tpl(self):
        self.template.features['test-feature'] = 'some-value'
        value = self.call_mgmt_func(b'admin.vm.feature.CheckWithTemplate',
            b'test-vm1', b'test-feature')
        self.assertEqual(value, 'some-value')
        self.assertFalse(self.app.save.called)

    def test_312_feature_checkwithtemplate_none(self):
        with self.assertRaises(qubes.exc.QubesFeatureNotFoundError):
            self.call_mgmt_func(b'admin.vm.feature.CheckWithTemplate',
                b'test-vm1', b'test-feature')
        self.assertFalse(self.app.save.called)

    def test_320_feature_set(self):
        value = self.call_mgmt_func(b'admin.vm.feature.Set',
            b'test-vm1', b'test-feature', b'some-value')
        self.assertIsNone(value)
        self.assertEqual(self.vm.features['test-feature'], 'some-value')
        self.assertTrue(self.app.save.called)

    def test_321_feature_set_empty(self):
        value = self.call_mgmt_func(b'admin.vm.feature.Set',
            b'test-vm1', b'test-feature', b'')
        self.assertIsNone(value)
        self.assertEqual(self.vm.features['test-feature'], '')
        self.assertTrue(self.app.save.called)

    def test_320_feature_set_invalid(self):
        with self.assertRaises(UnicodeDecodeError):
            self.call_mgmt_func(b'admin.vm.feature.Set',
                b'test-vm1', b'test-feature', b'\x02\x03\xffsome-value')
        self.assertNotIn('test-feature', self.vm.features)
        self.assertFalse(self.app.save.called)

    @asyncio.coroutine
    def dummy_coro(self, *args, **kwargs):
        pass

    @unittest.mock.patch('qubes.storage.Storage.create')
    def test_330_vm_create_standalone(self, storage_mock):
        storage_mock.side_effect = self.dummy_coro
        self.call_mgmt_func(b'admin.vm.Create.StandaloneVM',
            b'dom0', b'', b'name=test-vm2 label=red')

        self.assertIn('test-vm2', self.app.domains)
        vm = self.app.domains['test-vm2']
        self.assertIsInstance(vm, qubes.vm.standalonevm.StandaloneVM)
        self.assertEqual(vm.label, self.app.get_label('red'))
        self.assertEqual(storage_mock.mock_calls,
            [unittest.mock.call(self.app.domains['test-vm2']).create()])
        self.assertTrue(os.path.exists(os.path.join(
            self.test_base_dir, 'appvms', 'test-vm2')))

        self.assertTrue(self.app.save.called)

    @unittest.mock.patch('qubes.storage.Storage.create')
    def test_331_vm_create_standalone_spurious_template(self, storage_mock):
        storage_mock.side_effect = self.dummy_coro
        with self.assertRaises(AssertionError):
            self.call_mgmt_func(b'admin.vm.Create.StandaloneVM',
                b'dom0', b'test-template', b'name=test-vm2 label=red')

        self.assertNotIn('test-vm2', self.app.domains)
        self.assertEqual(storage_mock.mock_calls, [])
        self.assertFalse(os.path.exists(os.path.join(
            self.test_base_dir, 'appvms', 'test-vm2')))

        self.assertNotIn('test-vm2', self.app.domains)
        self.assertFalse(self.app.save.called)

    @unittest.mock.patch('qubes.storage.Storage.create')
    def test_332_vm_create_app(self, storage_mock):
        storage_mock.side_effect = self.dummy_coro
        self.call_mgmt_func(b'admin.vm.Create.AppVM',
            b'dom0', b'test-template', b'name=test-vm2 label=red')

        self.assertIn('test-vm2', self.app.domains)
        vm = self.app.domains['test-vm2']
        self.assertEqual(vm.label, self.app.get_label('red'))
        self.assertEqual(vm.template, self.app.domains['test-template'])
        self.assertEqual(storage_mock.mock_calls,
            [unittest.mock.call(self.app.domains['test-vm2']).create()])
        self.assertTrue(os.path.exists(os.path.join(
            self.test_base_dir, 'appvms', 'test-vm2')))

        self.assertTrue(self.app.save.called)

    @unittest.mock.patch('qubes.storage.Storage.create')
    def test_333_vm_create_app_default_template(self, storage_mock):
        storage_mock.side_effect = self.dummy_coro
        self.call_mgmt_func(b'admin.vm.Create.AppVM',
            b'dom0', b'', b'name=test-vm2 label=red')

        self.assertEqual(storage_mock.mock_calls,
            [unittest.mock.call(self.app.domains['test-vm2']).create()])

        self.assertIn('test-vm2', self.app.domains)
        self.assertEqual(self.app.domains['test-vm2'].template,
            self.app.default_template)
        self.assertTrue(self.app.save.called)

    @unittest.mock.patch('qubes.storage.Storage.create')
    def test_334_vm_create_invalid_name(self, storage_mock):
        storage_mock.side_effect = self.dummy_coro
        with self.assertRaises(qubes.exc.QubesValueError):
            self.call_mgmt_func(b'admin.vm.Create.AppVM',
                b'dom0', b'test-template', b'name=test-###')

        self.assertNotIn('test-###', self.app.domains)
        self.assertFalse(self.app.save.called)

    @unittest.mock.patch('qubes.storage.Storage.create')
    def test_335_vm_create_missing_name(self, storage_mock):
        storage_mock.side_effect = self.dummy_coro
        with self.assertRaises(AssertionError):
            self.call_mgmt_func(b'admin.vm.Create.AppVM',
                b'dom0', b'test-template', b'label=red')

        self.assertFalse(self.app.save.called)

    @unittest.mock.patch('qubes.storage.Storage.create')
    def test_336_vm_create_spurious_pool(self, storage_mock):
        storage_mock.side_effect = self.dummy_coro
        with self.assertRaises(AssertionError):
            self.call_mgmt_func(b'admin.vm.Create.AppVM',
                b'dom0', b'test-template',
                b'name=test-vm2 label=red pool=default')

        self.assertNotIn('test-vm2', self.app.domains)
        self.assertFalse(self.app.save.called)

    @unittest.mock.patch('qubes.storage.Storage.create')
    def test_337_vm_create_duplicate_name(self, storage_mock):
        storage_mock.side_effect = self.dummy_coro
        with self.assertRaises(qubes.exc.QubesException):
            self.call_mgmt_func(b'admin.vm.Create.AppVM',
                b'dom0', b'test-template',
                b'name=test-vm1 label=red')

        self.assertFalse(self.app.save.called)

    @unittest.mock.patch('qubes.storage.Storage.create')
    def test_338_vm_create_name_twice(self, storage_mock):
        storage_mock.side_effect = self.dummy_coro
        with self.assertRaises(AssertionError):
            self.call_mgmt_func(b'admin.vm.Create.AppVM',
                b'dom0', b'test-template',
                b'name=test-vm2 name=test-vm3 label=red')

        self.assertNotIn('test-vm2', self.app.domains)
        self.assertNotIn('test-vm3', self.app.domains)
        self.assertFalse(self.app.save.called)

    @unittest.mock.patch('qubes.storage.Storage.create')
    def test_340_vm_create_in_pool_app(self, storage_mock):
        storage_mock.side_effect = self.dummy_coro
        self.call_mgmt_func(b'admin.vm.CreateInPool.AppVM',
            b'dom0', b'test-template', b'name=test-vm2 label=red '
                                 b'pool=test')

        self.assertIn('test-vm2', self.app.domains)
        vm = self.app.domains['test-vm2']
        self.assertEqual(vm.label, self.app.get_label('red'))
        self.assertEqual(vm.template, self.app.domains['test-template'])
        # setting pool= affect only volumes actually created for this VM,
        # not used from a template or so
        self.assertEqual(vm.volume_config['root']['pool'],
            self.template.volumes['root'].pool)
        self.assertEqual(vm.volume_config['private']['pool'], 'test')
        self.assertEqual(vm.volume_config['volatile']['pool'], 'test')
        self.assertEqual(vm.volume_config['kernel']['pool'], 'linux-kernel')
        self.assertEqual(storage_mock.mock_calls,
            [unittest.mock.call(self.app.domains['test-vm2']).create()])
        self.assertTrue(os.path.exists(os.path.join(
            self.test_base_dir, 'appvms', 'test-vm2')))

        self.assertTrue(self.app.save.called)

    @unittest.mock.patch('qubes.storage.Storage.create')
    def test_341_vm_create_in_pool_private(self, storage_mock):
        storage_mock.side_effect = self.dummy_coro
        self.call_mgmt_func(b'admin.vm.CreateInPool.AppVM',
            b'dom0', b'test-template', b'name=test-vm2 label=red '
                                 b'pool:private=test')

        self.assertIn('test-vm2', self.app.domains)
        vm = self.app.domains['test-vm2']
        self.assertEqual(vm.label, self.app.get_label('red'))
        self.assertEqual(vm.template, self.app.domains['test-template'])
        self.assertEqual(vm.volume_config['root']['pool'],
            self.template.volumes['root'].pool)
        self.assertEqual(vm.volume_config['private']['pool'], 'test')
        self.assertEqual(vm.volume_config['volatile']['pool'],
            self.app.default_pool_volatile)
        self.assertEqual(vm.volume_config['kernel']['pool'], 'linux-kernel')
        self.assertEqual(storage_mock.mock_calls,
            [unittest.mock.call(self.app.domains['test-vm2']).create()])
        self.assertTrue(os.path.exists(os.path.join(
            self.test_base_dir, 'appvms', 'test-vm2')))

        self.assertTrue(self.app.save.called)

    @unittest.mock.patch('qubes.storage.Storage.create')
    def test_342_vm_create_in_pool_invalid_pool(self, storage_mock):
        storage_mock.side_effect = self.dummy_coro
        with self.assertRaises(qubes.exc.QubesException):
            self.call_mgmt_func(b'admin.vm.CreateInPool.AppVM',
                b'dom0', b'test-template', b'name=test-vm2 label=red '
                                     b'pool=no-such-pool')

        self.assertFalse(self.app.save.called)

    @unittest.mock.patch('qubes.storage.Storage.create')
    def test_343_vm_create_in_pool_invalid_pool2(self, storage_mock):
        storage_mock.side_effect = self.dummy_coro
        with self.assertRaises(qubes.exc.QubesException):
            self.call_mgmt_func(b'admin.vm.CreateInPool.AppVM',
                b'dom0', b'test-template', b'name=test-vm2 label=red '
                                     b'pool:private=no-such-pool')

        self.assertNotIn('test-vm2', self.app.domains)
        self.assertFalse(self.app.save.called)

    @unittest.mock.patch('qubes.storage.Storage.create')
    def test_344_vm_create_in_pool_invalid_volume(self, storage_mock):
        storage_mock.side_effect = self.dummy_coro
        with self.assertRaises(AssertionError):
            self.call_mgmt_func(b'admin.vm.CreateInPool.AppVM',
                b'dom0', b'test-template', b'name=test-vm2 label=red '
                                     b'pool:invalid=test')

        self.assertNotIn('test-vm2', self.app.domains)
        self.assertFalse(self.app.save.called)

    @unittest.mock.patch('qubes.storage.Storage.create')
    def test_345_vm_create_in_pool_app_root(self, storage_mock):
        # setting custom pool for 'root' volume of AppVM should not be
        # allowed - this volume belongs to the template
        storage_mock.side_effect = self.dummy_coro
        with self.assertRaises(qubes.exc.QubesException):
            self.call_mgmt_func(b'admin.vm.CreateInPool.AppVM',
                b'dom0', b'test-template', b'name=test-vm2 label=red '
                                     b'pool:root=test')

        self.assertNotIn('test-vm2', self.app.domains)
        self.assertFalse(self.app.save.called)

    @unittest.mock.patch('qubes.storage.Storage.create')
    def test_346_vm_create_in_pool_duplicate_pool(self, storage_mock):
        # setting custom pool for 'root' volume of AppVM should not be
        # allowed - this volume belongs to the template
        storage_mock.side_effect = self.dummy_coro
        with self.assertRaises(AssertionError):
            self.call_mgmt_func(b'admin.vm.CreateInPool.AppVM',
                b'dom0', b'test-template', b'name=test-vm2 label=red '
                b'pool=test pool:root=test')

        self.assertNotIn('test-vm2', self.app.domains)
        self.assertFalse(self.app.save.called)


    def test_400_property_list(self):
        # actual function tested for admin.vm.property.* already
        # this test is kind of stupid, but at least check if appropriate
        # admin-permission event is fired
        value = self.call_mgmt_func(b'admin.property.List', b'dom0')
        properties = self.app.property_list()
        self.assertEqual(value,
            ''.join('{}\n'.format(prop.__name__) for prop in properties))

    def test_410_property_get_str(self):
        # actual function tested for admin.vm.property.* already
        value = self.call_mgmt_func(b'admin.property.Get', b'dom0',
            b'default_kernel')
        self.assertEqual(value, 'default=False type=str 1.0')

    def test_420_propert_set_str(self):
        # actual function tested for admin.vm.property.* already
        with unittest.mock.patch('qubes.property.__set__') as mock:
            value = self.call_mgmt_func(b'admin.property.Set', b'dom0',
                b'default_kernel', b'1.0')
            self.assertIsNone(value)
            mock.assert_called_once_with(self.app, '1.0')
        self.app.save.assert_called_once_with()

    def test_440_property_help(self):
        # actual function tested for admin.vm.property.* already
        value = self.call_mgmt_func(b'admin.property.Help', b'dom0',
            b'clockvm')
        self.assertEqual(value,
            'Which VM to use as NTP proxy for updating AdminVM')
        self.assertFalse(self.app.save.called)

    def test_450_property_reset(self):
        # actual function tested for admin.vm.property.* already
        with unittest.mock.patch('qubes.property.__delete__') as mock:
            value = self.call_mgmt_func(b'admin.property.Reset', b'dom0',
                b'clockvm')
            mock.assert_called_with(self.app)
        self.assertIsNone(value)
        self.app.save.assert_called_once_with()

    def device_list_testclass(self, vm, event):
        if vm is not self.vm:
            return
        dev = qubes.devices.DeviceInfo(self.vm, '1234')
        dev.description = 'Some device'
        dev.extra_prop = 'xx'
        yield dev
        dev = qubes.devices.DeviceInfo(self.vm, '4321')
        dev.description = 'Some other device'
        yield dev

    def test_460_vm_device_available(self):
        self.vm.add_handler('device-list:testclass', self.device_list_testclass)
        value = self.call_mgmt_func(b'admin.vm.device.testclass.Available',
            b'test-vm1')
        self.assertEqual(value,
            '1234 extra_prop=xx description=Some '
            'device\n'
            '4321 description=Some other device\n')
        self.assertFalse(self.app.save.called)

    def test_461_vm_device_available_specific(self):
        self.vm.add_handler('device-list:testclass', self.device_list_testclass)
        value = self.call_mgmt_func(b'admin.vm.device.testclass.Available',
            b'test-vm1', b'4321')
        self.assertEqual(value,
            '4321 description=Some other device\n')
        self.assertFalse(self.app.save.called)

    def test_462_vm_device_available_invalid(self):
        self.vm.add_handler('device-list:testclass', self.device_list_testclass)
        value = self.call_mgmt_func(b'admin.vm.device.testclass.Available',
            b'test-vm1', b'no-such-device')
        self.assertEqual(value, '')
        self.assertFalse(self.app.save.called)

    def test_470_vm_device_list_persistent(self):
        assignment = qubes.devices.DeviceAssignment(self.vm, '1234',
            persistent=True)
        self.loop.run_until_complete(
            self.vm.devices['testclass'].attach(assignment))
        value = self.call_mgmt_func(b'admin.vm.device.testclass.List',
            b'test-vm1')
        self.assertEqual(value,
            'test-vm1+1234 persistent=yes\n')
        self.assertFalse(self.app.save.called)

    def test_471_vm_device_list_persistent_options(self):
        assignment = qubes.devices.DeviceAssignment(self.vm, '1234',
            persistent=True, options={'opt1': 'value'})
        self.loop.run_until_complete(
            self.vm.devices['testclass'].attach(assignment))
        assignment = qubes.devices.DeviceAssignment(self.vm, '4321',
            persistent=True)
        self.loop.run_until_complete(
            self.vm.devices['testclass'].attach(assignment))
        value = self.call_mgmt_func(b'admin.vm.device.testclass.List',
            b'test-vm1')
        self.assertEqual(value,
            'test-vm1+1234 opt1=value persistent=yes\n'
            'test-vm1+4321 persistent=yes\n')
        self.assertFalse(self.app.save.called)

    def device_list_attached_testclass(self, vm, event, **kwargs):
        if vm is not self.vm:
            return
        dev = qubes.devices.DeviceInfo(self.vm, '1234')
        yield (dev, {'attach_opt': 'value'})

    def test_472_vm_device_list_temporary(self):
        self.vm.add_handler('device-list-attached:testclass',
            self.device_list_attached_testclass)
        value = self.call_mgmt_func(b'admin.vm.device.testclass.List',
            b'test-vm1')
        self.assertEqual(value,
            'test-vm1+1234 attach_opt=value persistent=no\n')
        self.assertFalse(self.app.save.called)

    def test_473_vm_device_list_mixed(self):
        self.vm.add_handler('device-list-attached:testclass',
            self.device_list_attached_testclass)
        assignment = qubes.devices.DeviceAssignment(self.vm, '4321',
            persistent=True)
        self.loop.run_until_complete(
            self.vm.devices['testclass'].attach(assignment))
        value = self.call_mgmt_func(b'admin.vm.device.testclass.List',
            b'test-vm1')
        self.assertEqual(value,
            'test-vm1+1234 attach_opt=value persistent=no\n'
            'test-vm1+4321 persistent=yes\n')
        self.assertFalse(self.app.save.called)

    def test_474_vm_device_list_specific(self):
        self.vm.add_handler('device-list-attached:testclass',
            self.device_list_attached_testclass)
        assignment = qubes.devices.DeviceAssignment(self.vm, '4321',
            persistent=True)
        self.loop.run_until_complete(
            self.vm.devices['testclass'].attach(assignment))
        value = self.call_mgmt_func(b'admin.vm.device.testclass.List',
            b'test-vm1', b'test-vm1+1234')
        self.assertEqual(value,
            'test-vm1+1234 attach_opt=value persistent=no\n')
        self.assertFalse(self.app.save.called)

    def test_480_vm_device_attach(self):
        self.vm.add_handler('device-list:testclass', self.device_list_testclass)
        mock_attach = unittest.mock.Mock()
        mock_attach.return_value = None
        del mock_attach._is_coroutine
        self.vm.add_handler('device-attach:testclass', mock_attach)
        with unittest.mock.patch.object(qubes.vm.qubesvm.QubesVM,
                'is_halted', lambda _: False):
            value = self.call_mgmt_func(b'admin.vm.device.testclass.Attach',
                b'test-vm1', b'test-vm1+1234')
        self.assertIsNone(value)
        mock_attach.assert_called_once_with(self.vm, 'device-attach:testclass',
            device=self.vm.devices['testclass']['1234'],
            options={})
        self.assertEqual(len(self.vm.devices['testclass'].persistent()), 0)
        self.app.save.assert_called_once_with()

    def test_481_vm_device_attach(self):
        self.vm.add_handler('device-list:testclass', self.device_list_testclass)
        mock_attach = unittest.mock.Mock()
        mock_attach.return_value = None
        del mock_attach._is_coroutine
        self.vm.add_handler('device-attach:testclass', mock_attach)
        with unittest.mock.patch.object(qubes.vm.qubesvm.QubesVM,
                'is_halted', lambda _: False):
            value = self.call_mgmt_func(b'admin.vm.device.testclass.Attach',
                b'test-vm1', b'test-vm1+1234', b'persistent=no')
        self.assertIsNone(value)
        mock_attach.assert_called_once_with(self.vm, 'device-attach:testclass',
            device=self.vm.devices['testclass']['1234'],
            options={})
        self.assertEqual(len(self.vm.devices['testclass'].persistent()), 0)
        self.app.save.assert_called_once_with()

    def test_482_vm_device_attach_not_running(self):
        self.vm.add_handler('device-list:testclass', self.device_list_testclass)
        mock_attach = unittest.mock.Mock()
        del mock_attach._is_coroutine
        self.vm.add_handler('device-attach:testclass', mock_attach)
        with self.assertRaises(qubes.exc.QubesVMNotRunningError):
            self.call_mgmt_func(b'admin.vm.device.testclass.Attach',
                b'test-vm1', b'test-vm1+1234')
        self.assertFalse(mock_attach.called)
        self.assertEqual(len(self.vm.devices['testclass'].persistent()), 0)
        self.assertFalse(self.app.save.called)

    def test_483_vm_device_attach_persistent(self):
        self.vm.add_handler('device-list:testclass', self.device_list_testclass)
        mock_attach = unittest.mock.Mock()
        mock_attach.return_value = None
        del mock_attach._is_coroutine
        self.vm.add_handler('device-attach:testclass', mock_attach)
        with unittest.mock.patch.object(qubes.vm.qubesvm.QubesVM,
                'is_halted', lambda _: False):
            value = self.call_mgmt_func(b'admin.vm.device.testclass.Attach',
                b'test-vm1', b'test-vm1+1234', b'persistent=yes')
        self.assertIsNone(value)
        dev = self.vm.devices['testclass']['1234']
        mock_attach.assert_called_once_with(self.vm, 'device-attach:testclass',
            device=dev,
            options={})
        self.assertIn(dev, self.vm.devices['testclass'].persistent())
        self.app.save.assert_called_once_with()

    def test_484_vm_device_attach_persistent_not_running(self):
        self.vm.add_handler('device-list:testclass', self.device_list_testclass)
        mock_attach = unittest.mock.Mock()
        mock_attach.return_value = None
        del mock_attach._is_coroutine
        self.vm.add_handler('device-attach:testclass', mock_attach)
        value = self.call_mgmt_func(b'admin.vm.device.testclass.Attach',
            b'test-vm1', b'test-vm1+1234', b'persistent=yes')
        self.assertIsNone(value)
        dev = self.vm.devices['testclass']['1234']
        mock_attach.assert_called_once_with(self.vm, 'device-attach:testclass',
            device=dev,
            options={})
        self.assertIn(dev, self.vm.devices['testclass'].persistent())
        self.app.save.assert_called_once_with()

    def test_485_vm_device_attach_options(self):
        self.vm.add_handler('device-list:testclass', self.device_list_testclass)
        mock_attach = unittest.mock.Mock()
        mock_attach.return_value = None
        del mock_attach._is_coroutine
        self.vm.add_handler('device-attach:testclass', mock_attach)
        with unittest.mock.patch.object(qubes.vm.qubesvm.QubesVM,
                'is_halted', lambda _: False):
            value = self.call_mgmt_func(b'admin.vm.device.testclass.Attach',
                b'test-vm1', b'test-vm1+1234', b'option1=value2')
        self.assertIsNone(value)
        dev = self.vm.devices['testclass']['1234']
        mock_attach.assert_called_once_with(self.vm, 'device-attach:testclass',
            device=dev,
            options={'option1': 'value2'})
        self.app.save.assert_called_once_with()

    def test_490_vm_device_detach(self):
        self.vm.add_handler('device-list:testclass', self.device_list_testclass)
        self.vm.add_handler('device-list-attached:testclass',
            self.device_list_attached_testclass)
        mock_detach = unittest.mock.Mock()
        mock_detach.return_value = None
        del mock_detach._is_coroutine
        self.vm.add_handler('device-detach:testclass', mock_detach)
        with unittest.mock.patch.object(qubes.vm.qubesvm.QubesVM,
                'is_halted', lambda _: False):
            value = self.call_mgmt_func(b'admin.vm.device.testclass.Detach',
                b'test-vm1', b'test-vm1+1234')
        self.assertIsNone(value)
        mock_detach.assert_called_once_with(self.vm, 'device-detach:testclass',
            device=self.vm.devices['testclass']['1234'])
        self.app.save.assert_called_once_with()

    def test_491_vm_device_detach_not_attached(self):
        mock_detach = unittest.mock.Mock()
        mock_detach.return_value = None
        del mock_detach._is_coroutine
        self.vm.add_handler('device-detach:testclass', mock_detach)
        with unittest.mock.patch.object(qubes.vm.qubesvm.QubesVM,
                'is_halted', lambda _: False):
            with self.assertRaises(qubes.devices.DeviceNotAttached):
                self.call_mgmt_func(b'admin.vm.device.testclass.Detach',
                    b'test-vm1', b'test-vm1+1234')
        self.assertFalse(mock_detach.called)
        self.assertFalse(self.app.save.called)

    @unittest.mock.patch('qubes.storage.Storage.remove')
    @unittest.mock.patch('shutil.rmtree')
    def test_500_vm_remove(self, mock_rmtree, mock_remove):
        mock_remove.side_effect = self.dummy_coro
        value = self.call_mgmt_func(b'admin.vm.Remove', b'test-vm1')
        self.assertIsNone(value)
        mock_rmtree.assert_called_once_with(
            '/tmp/qubes-test-dir/appvms/test-vm1')
        mock_remove.assert_called_once_with()
        self.app.save.assert_called_once_with()

    @unittest.mock.patch('qubes.storage.Storage.remove')
    @unittest.mock.patch('shutil.rmtree')
    def test_501_vm_remove_running(self, mock_rmtree, mock_remove):
        mock_remove.side_effect = self.dummy_coro
        with unittest.mock.patch.object(
                self.vm, 'get_power_state', lambda: 'Running'):
            with self.assertRaises(qubes.exc.QubesVMNotHaltedError):
                self.call_mgmt_func(b'admin.vm.Remove', b'test-vm1')
        self.assertFalse(mock_rmtree.called)
        self.assertFalse(mock_remove.called)
        self.assertFalse(self.app.save.called)

    def test_510_vm_volume_import(self):
        value = self.call_mgmt_func(b'admin.vm.volume.Import', b'test-vm1',
            b'private')
        self.assertEqual(value, '{} {}'.format(
            2*2**30, '/tmp/qubes-test-dir/appvms/test-vm1/private.img'))
        self.assertFalse(self.app.save.called)

    def test_511_vm_volume_import_running(self):
        with unittest.mock.patch.object(
                self.vm, 'get_power_state', lambda: 'Running'):
            with self.assertRaises(qubes.exc.QubesVMNotHaltedError):
                self.call_mgmt_func(b'admin.vm.volume.Import', b'test-vm1',
                    b'private')

    def setup_for_clone(self):
        self.pool = unittest.mock.MagicMock()
        self.app.pools['test'] = self.pool
        self.vm2 = self.app.add_new_vm('AppVM', label='red',
            name='test-vm2',
            template='test-template', kernel='')
        self.pool.configure_mock(**{
            'volumes': qubes.storage.VolumesCollection(self.pool),
            'init_volume.return_value.pool': self.pool,
            '__str__.return_value': 'test',
            'get_volume.side_effect': (lambda vid:
                self.vm.volumes['private']
                    if vid is self.vm.volumes['private'].vid
                    else self.vm2.volumes['private']
            ),
        })
        self.loop.run_until_complete(
            self.vm.create_on_disk(pool='test'))
        self.loop.run_until_complete(
            self.vm2.create_on_disk(pool='test'))

        # the call replaces self.vm.volumes[...] with result of import
        # operation - make sure it stays as the same object
        self.vm.volumes['private'].import_volume.return_value = \
            self.vm.volumes['private']
        self.vm2.volumes['private'].import_volume.return_value = \
            self.vm2.volumes['private']

    def test_520_vm_volume_clone(self):
        self.setup_for_clone()
        token = self.call_mgmt_func(b'admin.vm.volume.CloneFrom',
                b'test-vm1', b'private', b'')
        # token
        self.assertEqual(len(token), 32)
        self.assertFalse(self.app.save.called)
        value = self.call_mgmt_func(b'admin.vm.volume.CloneTo',
                b'test-vm2', b'private', token.encode())
        self.assertIsNone(value)
        self.vm2.volumes['private'].import_volume.assert_called_once_with(
            self.vm.volumes['private']
        )
        self.vm2.volumes['private'].import_volume.assert_called_once_with(
            self.vm2.volumes['private']
        )
        self.app.save.assert_called_once_with()

    def test_521_vm_volume_clone_invalid_volume(self):
        self.setup_for_clone()

        with self.assertRaises(AssertionError):
            self.call_mgmt_func(b'admin.vm.volume.CloneFrom',
                    b'test-vm1', b'private123', None)
        self.assertNotIn('init_volume().import_volume',
            map(operator.itemgetter(0), self.pool.mock_calls))
        self.assertFalse(self.app.save.called)

    def test_522_vm_volume_clone_invalid_volume2(self):
        self.setup_for_clone()

        token = self.call_mgmt_func(b'admin.vm.volume.CloneFrom',
                b'test-vm1', b'private', b'')
        with self.assertRaises(AssertionError):
            self.call_mgmt_func(b'admin.vm.volume.CloneTo',
                    b'test-vm1', b'private123', token.encode())
        self.assertNotIn('init_volume().import_volume',
            map(operator.itemgetter(0), self.pool.mock_calls))
        self.assertFalse(self.app.save.called)

    def test_523_vm_volume_clone_removed_volume(self):
        self.setup_for_clone()

        token = self.call_mgmt_func(b'admin.vm.volume.CloneFrom',
                b'test-vm1', b'private', b'')
        def get_volume(vid):
            if vid == self.vm.volumes['private']:
                raise KeyError(vid)
            else:
                return unittest.mock.DEFAULT
        self.pool.get_volume.side_effect = get_volume
        with self.assertRaises(AssertionError):
            self.call_mgmt_func(b'admin.vm.volume.CloneTo',
                    b'test-vm1', b'private', token.encode())
        self.assertNotIn('init_volume().import_volume',
            map(operator.itemgetter(0), self.pool.mock_calls))
        self.assertFalse(self.app.save.called)

    def test_524_vm_volume_clone_invlid_token(self):
        self.setup_for_clone()

        with self.assertRaises(AssertionError):
            self.call_mgmt_func(b'admin.vm.volume.CloneTo',
                    b'test-vm1', b'private', b'no-such-token')
        self.assertNotIn('init_volume().import_volume',
            map(operator.itemgetter(0), self.pool.mock_calls))
        self.assertFalse(self.app.save.called)

    def test_530_tag_list(self):
        self.vm.tags.add('tag1')
        self.vm.tags.add('tag2')
        value = self.call_mgmt_func(b'admin.vm.tag.List', b'test-vm1')
        self.assertEqual(value, 'tag1\ntag2\n')
        self.assertFalse(self.app.save.called)

    def test_540_tag_get(self):
        self.vm.tags.add('tag1')
        value = self.call_mgmt_func(b'admin.vm.tag.Get', b'test-vm1',
            b'tag1')
        self.assertEqual(value, '1')
        self.assertFalse(self.app.save.called)

    def test_541_tag_get_absent(self):
        value = self.call_mgmt_func(b'admin.vm.tag.Get', b'test-vm1', b'tag1')
        self.assertEqual(value, '0')
        self.assertFalse(self.app.save.called)

    def test_550_tag_remove(self):
        self.vm.tags.add('tag1')
        value = self.call_mgmt_func(b'admin.vm.tag.Remove', b'test-vm1',
            b'tag1')
        self.assertIsNone(value, None)
        self.assertNotIn('tag1', self.vm.tags)
        self.assertTrue(self.app.save.called)

    def test_551_tag_remove_absent(self):
        with self.assertRaises(qubes.exc.QubesTagNotFoundError):
            self.call_mgmt_func(b'admin.vm.tag.Remove',
                b'test-vm1', b'tag1')
        self.assertFalse(self.app.save.called)

    def test_560_tag_set(self):
        value = self.call_mgmt_func(b'admin.vm.tag.Set',
            b'test-vm1', b'tag1')
        self.assertIsNone(value)
        self.assertIn('tag1', self.vm.tags)
        self.assertTrue(self.app.save.called)

    def test_561_tag_set_invalid(self):
        with self.assertRaises(AssertionError):
            self.call_mgmt_func(b'admin.vm.tag.Set',
                b'test-vm1', b'+.some-tag')
        self.assertNotIn('+.some-tag', self.vm.tags)
        self.assertFalse(self.app.save.called)

    def test_570_firewall_get(self):
        self.vm.firewall.save = unittest.mock.Mock()
        value = self.call_mgmt_func(b'admin.vm.firewall.Get',
            b'test-vm1', b'')
        self.assertEqual(value, 'action=accept\n')
        self.assertFalse(self.vm.firewall.save.called)
        self.assertFalse(self.app.save.called)

    def test_571_firewall_get_non_default(self):
        self.vm.firewall.save = unittest.mock.Mock()
        self.vm.firewall.rules = [
            qubes.firewall.Rule(action='accept', proto='tcp',
                dstports='1-1024'),
            qubes.firewall.Rule(action='drop', proto='icmp',
                comment='No ICMP'),
            qubes.firewall.Rule(action='drop', proto='udp',
                expire='1499450306'),
            qubes.firewall.Rule(action='accept'),
        ]
        value = self.call_mgmt_func(b'admin.vm.firewall.Get',
            b'test-vm1', b'')
        self.assertEqual(value,
            'action=accept proto=tcp dstports=1-1024\n'
            'action=drop proto=icmp comment=No ICMP\n'
            'action=drop expire=1499450306 proto=udp\n'
            'action=accept\n')
        self.assertFalse(self.vm.firewall.save.called)
        self.assertFalse(self.app.save.called)

    def test_580_firewall_set_simple(self):
        self.vm.firewall.save = unittest.mock.Mock()
        value = self.call_mgmt_func(b'admin.vm.firewall.Set',
            b'test-vm1', b'', b'action=accept\n')
        self.assertEqual(self.vm.firewall.rules,
            ['action=accept'])
        self.assertTrue(self.vm.firewall.save.called)
        self.assertFalse(self.app.save.called)

    def test_581_firewall_set_multi(self):
        self.vm.firewall.save = unittest.mock.Mock()
        rules = [
            qubes.firewall.Rule(action='accept', proto='tcp',
                dstports='1-1024'),
            qubes.firewall.Rule(action='drop', proto='icmp',
                comment='No ICMP'),
            qubes.firewall.Rule(action='drop', proto='udp',
                expire='1499450306'),
            qubes.firewall.Rule(action='accept'),
        ]
        rules_txt = (
            'action=accept proto=tcp dstports=1-1024\n'
            'action=drop proto=icmp comment=No ICMP\n'
            'action=drop expire=1499450306 proto=udp\n'
            'action=accept\n')
        value = self.call_mgmt_func(b'admin.vm.firewall.Set',
            b'test-vm1', b'', rules_txt.encode())
        self.assertEqual(self.vm.firewall.rules, rules)
        self.assertTrue(self.vm.firewall.save.called)
        self.assertFalse(self.app.save.called)

    def test_582_firewall_set_invalid(self):
        self.vm.firewall.save = unittest.mock.Mock()
        rules_txt = (
            'action=accept protoxyz=tcp dst4=127.0.0.1\n'
            'action=drop\n')
        with self.assertRaises(ValueError):
            self.call_mgmt_func(b'admin.vm.firewall.Set',
                b'test-vm1', b'', rules_txt.encode())
        self.assertEqual(self.vm.firewall.rules,
            [qubes.firewall.Rule(action='accept')])
        self.assertFalse(self.vm.firewall.save.called)
        self.assertFalse(self.app.save.called)

    def test_583_firewall_set_invalid(self):
        self.vm.firewall.save = unittest.mock.Mock()
        rules_txt = (
            'proto=tcp dstports=1-1024\n'
            'action=drop\n')
        with self.assertRaises(AssertionError):
            self.call_mgmt_func(b'admin.vm.firewall.Set',
                b'test-vm1', b'', rules_txt.encode())
        self.assertEqual(self.vm.firewall.rules,
            [qubes.firewall.Rule(action='accept')])
        self.assertFalse(self.vm.firewall.save.called)
        self.assertFalse(self.app.save.called)

    def test_584_firewall_set_invalid(self):
        self.vm.firewall.save = unittest.mock.Mock()
        rules_txt = (
            'action=accept proto=tcp dstports=1-1024 '
            'action=drop\n')
        with self.assertRaises(ValueError):
            self.call_mgmt_func(b'admin.vm.firewall.Set',
                b'test-vm1', b'', rules_txt.encode())
        self.assertEqual(self.vm.firewall.rules,
            [qubes.firewall.Rule(action='accept')])
        self.assertFalse(self.vm.firewall.save.called)
        self.assertFalse(self.app.save.called)

    def test_585_firewall_set_invalid(self):
        self.vm.firewall.save = unittest.mock.Mock()
        rules_txt = (
            'action=accept dstports=1-1024 comment=ążźł\n'
            'action=drop\n')
        with self.assertRaises(UnicodeDecodeError):
            self.call_mgmt_func(b'admin.vm.firewall.Set',
                b'test-vm1', b'', rules_txt.encode())
        self.assertEqual(self.vm.firewall.rules,
            [qubes.firewall.Rule(action='accept')])
        self.assertFalse(self.vm.firewall.save.called)
        self.assertFalse(self.app.save.called)

    def test_590_firewall_reload(self):
        self.vm.firewall.save = unittest.mock.Mock()
        self.app.domains['test-vm1'].fire_event = self.emitter.fire_event
        value = self.call_mgmt_func(b'admin.vm.firewall.Reload',
                b'test-vm1', b'')
        self.assertIsNone(value)
        self.assertEventFired(self.emitter, 'firewall-changed')
        self.assertFalse(self.vm.firewall.save.called)
        self.assertFalse(self.app.save.called)

<<<<<<< HEAD
    def test_600_backup_info(self):
        backup_profile = (
            'include:\n'
            ' - test-vm1\n'
            'destination_vm: test-vm1\n'
            'destination_path: /var/tmp\n'
            'passphrase_text: test\n'
        )
        expected_info = (
            '------------------+--------------+--------------+\n'
            '               VM |         type |         size |\n'
            '------------------+--------------+--------------+\n'
            '         test-vm1 |           VM |            0 |\n'
            '------------------+--------------+--------------+\n'
            '      Total size: |                           0 |\n'
            '------------------+--------------+--------------+\n'
            'VMs not selected for backup:\n'
            ' - dom0\n'
            ' - test-template\n'
        )
        with tempfile.TemporaryDirectory() as profile_dir:
            with open(os.path.join(profile_dir, 'testprofile.conf'), 'w') as \
                    profile_file:
                profile_file.write(backup_profile)
            with unittest.mock.patch('qubes.config.backup_profile_dir',
                    profile_dir):
                result = self.call_mgmt_func(b'admin.backup.Info', b'dom0',
                    b'testprofile')
            self.assertEqual(result, expected_info)

    def test_601_backup_info_profile_missing_destination_path(self):
        backup_profile = (
            'include:\n'
            ' - test-vm1\n'
            'destination_vm: test-vm1\n'
            'passphrase_text: test\n'
        )
        with tempfile.TemporaryDirectory() as profile_dir:
            with open(os.path.join(profile_dir, 'testprofile.conf'), 'w') as \
                    profile_file:
                profile_file.write(backup_profile)
            with unittest.mock.patch('qubes.config.backup_profile_dir',
                    profile_dir):
                with self.assertRaises(qubes.exc.QubesException):
                    self.call_mgmt_func(b'admin.backup.Info', b'dom0',
                        b'testprofile')

    def test_602_backup_info_profile_missing_destination_vm(self):
        backup_profile = (
            'include:\n'
            ' - test-vm1\n'
            'destination_path: /home/user\n'
            'passphrase_text: test\n'
        )
        with tempfile.TemporaryDirectory() as profile_dir:
            with open(os.path.join(profile_dir, 'testprofile.conf'), 'w') as \
                    profile_file:
                profile_file.write(backup_profile)
            with unittest.mock.patch('qubes.config.backup_profile_dir',
                    profile_dir):
                with self.assertRaises(qubes.exc.QubesException):
                    self.call_mgmt_func(b'admin.backup.Info', b'dom0',
                        b'testprofile')

    def test_610_backup_cancel_not_running(self):
        with self.assertRaises(qubes.exc.QubesException):
            self.call_mgmt_func(b'admin.backup.Cancel', b'dom0',
                b'testprofile')

    @unittest.mock.patch('qubes.backup.Backup')
    def test_620_backup_execute(self, mock_backup):
        backup_profile = (
            'include:\n'
            ' - test-vm1\n'
            'destination_vm: test-vm1\n'
            'destination_path: /home/user\n'
            'passphrase_text: test\n'
        )
        mock_backup.return_value.backup_do.side_effect = self.dummy_coro
        with tempfile.TemporaryDirectory() as profile_dir:
            with open(os.path.join(profile_dir, 'testprofile.conf'), 'w') as \
                    profile_file:
                profile_file.write(backup_profile)
            with unittest.mock.patch('qubes.config.backup_profile_dir',
                    profile_dir):
                result = self.call_mgmt_func(b'admin.backup.Execute', b'dom0',
                        b'testprofile')
        self.assertIsNone(result)
        mock_backup.assert_called_once_with(
            self.app,
            {self.vm},
            target_vm=self.vm,
            target_dir='/home/user',
            compressed=True,
            passphrase='test')
        mock_backup.return_value.backup_do.assert_called_once_with()

    @unittest.mock.patch('qubes.backup.Backup')
    def test_621_backup_execute_passphrase_service(self, mock_backup):
        backup_profile = (
            'include:\n'
            ' - test-vm1\n'
            'destination_vm: test-vm1\n'
            'destination_path: /home/user\n'
            'passphrase_vm: test-vm1\n'
        )

        @asyncio.coroutine
        def service_passphrase(*args, **kwargs):
            return (b'pass-from-vm', None)

        mock_backup.return_value.backup_do.side_effect = self.dummy_coro
        self.vm.run_service_for_stdio = unittest.mock.Mock(
            side_effect=service_passphrase)
        with tempfile.TemporaryDirectory() as profile_dir:
            with open(os.path.join(profile_dir, 'testprofile.conf'), 'w') as \
                    profile_file:
                profile_file.write(backup_profile)
            with unittest.mock.patch('qubes.config.backup_profile_dir',
                    profile_dir):
                result = self.call_mgmt_func(b'admin.backup.Execute', b'dom0',
                        b'testprofile')
        self.assertIsNone(result)
        mock_backup.assert_called_once_with(
            self.app,
            {self.vm},
            target_vm=self.vm,
            target_dir='/home/user',
            compressed=True,
            passphrase=b'pass-from-vm')
        mock_backup.return_value.backup_do.assert_called_once_with()
        self.vm.run_service_for_stdio.assert_called_with(
            'qubes.BackupPassphrase+testprofile')
=======
    def test_600_vm_stats(self):
        send_event = unittest.mock.Mock(spec=[])

        stats1 = {
            0: {
                'cpu_time': 243951379111104 // 8,
                'cpu_usage': 0,
                'memory_kb': 3733212,
            },
            1: {
                'cpu_time': 2849496569205,
                'cpu_usage': 0,
                'memory_kb': 303916,
            },
        }
        stats2 = copy.deepcopy(stats1)
        stats2[0]['cpu_time'] += 100000000
        stats2[0]['cpu_usage'] = 10
        stats2[1]['cpu_usage'] = 5
        self.app.host.get_vm_stats = unittest.mock.Mock()
        self.app.host.get_vm_stats.side_effect = [
            (0, stats1), (1, stats2),
        ]
        self.app.stats_interval = 1
        mgmt_obj = qubes.api.admin.QubesAdminAPI(
            self.app, b'dom0', b'admin.vm.Stats',
            b'dom0', b'', send_event=send_event)

        def cancel_call():
            mgmt_obj.cancel()

        class MockVM(object):
            def __init__(self, name):
                self._name = name

            def name(self):
                return self._name

        loop = asyncio.get_event_loop()
        self.app.vmm.libvirt_conn.lookupByID.side_effect = lambda xid: {
            0: MockVM('Domain-0'),
            1: MockVM('test-template'),
            2: MockVM('test-vm1')}[xid]
        execute_task = asyncio.ensure_future(
            mgmt_obj.execute(untrusted_payload=b''))
        loop.call_later(1.1, cancel_call)
        loop.run_until_complete(execute_task)
        self.assertIsNone(execute_task.result())
        self.assertEventFired(self.emitter,
            'admin-permission:' + 'admin.vm.Stats')
        self.assertEqual(self.app.host.get_vm_stats.mock_calls, [
            unittest.mock.call(None, None, only_vm=None),
            unittest.mock.call(0, stats1, only_vm=None),
        ])
        self.assertEqual(send_event.mock_calls, [
            unittest.mock.call(self.app, 'connection-established'),
                unittest.mock.call('dom0', 'vm-stats',
                    cpu_time=stats1[0]['cpu_time'] // 1000000,
                    cpu_usage=stats1[0]['cpu_usage'],
                    memory_kb=stats1[0]['memory_kb']),
                unittest.mock.call('test-template', 'vm-stats',
                    cpu_time=stats1[1]['cpu_time'] // 1000000,
                    cpu_usage=stats1[1]['cpu_usage'],
                    memory_kb=stats1[1]['memory_kb']),
                unittest.mock.call('dom0', 'vm-stats',
                    cpu_time=stats2[0]['cpu_time'] // 1000000,
                    cpu_usage=stats2[0]['cpu_usage'],
                    memory_kb=stats2[0]['memory_kb']),
                unittest.mock.call('test-template', 'vm-stats',
                    cpu_time=stats2[1]['cpu_time'] // 1000000,
                    cpu_usage=stats2[1]['cpu_usage'],
                    memory_kb=stats2[1]['memory_kb']),
            ])

    def test_601_vm_stats_single_vm(self):
        send_event = unittest.mock.Mock(spec=[])

        stats1 = {
            2: {
                'cpu_time': 2849496569205,
                'cpu_usage': 0,
                'memory_kb': 303916,
            },
        }
        stats2 = copy.deepcopy(stats1)
        stats2[2]['cpu_usage'] = 5
        self.app.host.get_vm_stats = unittest.mock.Mock()
        self.app.host.get_vm_stats.side_effect = [
            (0, stats1), (1, stats2),
        ]
        self.app.stats_interval = 1
        mgmt_obj = qubes.api.admin.QubesAdminAPI(
            self.app, b'dom0', b'admin.vm.Stats',
            b'test-vm1', b'', send_event=send_event)

        def cancel_call():
            mgmt_obj.cancel()

        class MockVM(object):
            def __init__(self, name):
                self._name = name

            def name(self):
                return self._name

        loop = asyncio.get_event_loop()
        self.app.vmm.libvirt_conn.lookupByID.side_effect = lambda xid: {
            0: MockVM('Domain-0'),
            1: MockVM('test-template'),
            2: MockVM('test-vm1')}[xid]
        execute_task = asyncio.ensure_future(
            mgmt_obj.execute(untrusted_payload=b''))
        loop.call_later(1.1, cancel_call)
        loop.run_until_complete(execute_task)
        self.assertIsNone(execute_task.result())
        self.assertEventFired(self.emitter,
            'admin-permission:' + 'admin.vm.Stats')
        self.assertEqual(self.app.host.get_vm_stats.mock_calls, [
            unittest.mock.call(None, None, only_vm=self.vm),
            unittest.mock.call(0, stats1, only_vm=self.vm),
        ])
        self.assertEqual(send_event.mock_calls, [
            unittest.mock.call(self.app, 'connection-established'),
                unittest.mock.call('test-vm1', 'vm-stats',
                    cpu_time=stats1[2]['cpu_time'] // 1000000,
                    cpu_usage=stats1[2]['cpu_usage'],
                    memory_kb=stats1[2]['memory_kb']),
                unittest.mock.call('test-vm1', 'vm-stats',
                    cpu_time=stats2[2]['cpu_time'] // 1000000,
                    cpu_usage=stats2[2]['cpu_usage'],
                    memory_kb=stats2[2]['memory_kb']),
            ])

>>>>>>> 9bbefa0e

    def test_990_vm_unexpected_payload(self):
        methods_with_no_payload = [
            b'admin.vm.List',
            b'admin.vm.Remove',
            b'admin.vm.property.List',
            b'admin.vm.property.Get',
            b'admin.vm.property.Help',
            b'admin.vm.property.HelpRst',
            b'admin.vm.property.Reset',
            b'admin.vm.feature.List',
            b'admin.vm.feature.Get',
            b'admin.vm.feature.CheckWithTemplate',
            b'admin.vm.feature.Remove',
            b'admin.vm.tag.List',
            b'admin.vm.tag.Get',
            b'admin.vm.tag.Remove',
            b'admin.vm.tag.Set',
            b'admin.vm.firewall.Get',
            b'admin.vm.firewall.Reload',
            b'admin.vm.device.pci.Attach',
            b'admin.vm.device.pci.Detach',
            b'admin.vm.device.pci.List',
            b'admin.vm.device.pci.Available',
            b'admin.vm.microphone.Attach',
            b'admin.vm.microphone.Detach',
            b'admin.vm.microphone.Status',
            b'admin.vm.volume.ListSnapshots',
            b'admin.vm.volume.List',
            b'admin.vm.volume.Info',
            b'admin.vm.Start',
            b'admin.vm.Shutdown',
            b'admin.vm.Pause',
            b'admin.vm.Unpause',
            b'admin.vm.Kill',
            b'admin.Events',
            b'admin.vm.feature.List',
            b'admin.vm.feature.Get',
            b'admin.vm.feature.Remove',
            b'admin.vm.feature.CheckWithTemplate',
        ]
        # make sure also no methods on actual VM gets called
        vm_mock = unittest.mock.MagicMock()
        vm_mock.name = self.vm.name
        vm_mock.qid = self.vm.qid
        vm_mock.__lt__ = (lambda x, y: x.qid < y.qid)
        self.app.domains._dict[self.vm.qid] = vm_mock
        for method in methods_with_no_payload:
            # should reject payload regardless of having argument or not
            with self.subTest(method.decode('ascii')):
                with self.assertRaises(AssertionError):
                    self.call_mgmt_func(method, b'test-vm1', b'',
                        b'unexpected-payload')
                self.assertFalse(vm_mock.called)
                self.assertFalse(self.app.save.called)

            with self.subTest(method.decode('ascii') + '+arg'):
                with self.assertRaises(AssertionError):
                    self.call_mgmt_func(method, b'test-vm1', b'some-arg',
                        b'unexpected-payload')
                self.assertFalse(vm_mock.called)
                self.assertFalse(self.app.save.called)

    def test_991_vm_unexpected_argument(self):
        methods_with_no_argument = [
            b'admin.vm.List',
            b'admin.vm.Clone',
            b'admin.vm.Remove',
            b'admin.vm.property.List',
            b'admin.vm.feature.List',
            b'admin.vm.tag.List',
            b'admin.vm.firewall.Get',
            b'admin.vm.firewall.Set',
            b'admin.vm.firewall.Reload',
            b'admin.vm.microphone.Attach',
            b'admin.vm.microphone.Detach',
            b'admin.vm.microphone.Status',
            b'admin.vm.volume.List',
            b'admin.vm.Start',
            b'admin.vm.Shutdown',
            b'admin.vm.Pause',
            b'admin.vm.Unpause',
            b'admin.vm.Kill',
            b'admin.Events',
            b'admin.vm.feature.List',
        ]
        # make sure also no methods on actual VM gets called
        vm_mock = unittest.mock.MagicMock()
        vm_mock.name = self.vm.name
        vm_mock.qid = self.vm.qid
        vm_mock.__lt__ = (lambda x, y: x.qid < y.qid)
        self.app.domains._dict[self.vm.qid] = vm_mock
        for method in methods_with_no_argument:
            # should reject argument regardless of having payload or not
            with self.subTest(method.decode('ascii')):
                with self.assertRaises(AssertionError):
                    self.call_mgmt_func(method, b'test-vm1', b'some-arg',
                        b'')
                self.assertFalse(vm_mock.called)
                self.assertFalse(self.app.save.called)

            with self.subTest(method.decode('ascii') + '+payload'):
                with self.assertRaises(AssertionError):
                    self.call_mgmt_func(method, b'test-vm1', b'unexpected-arg',
                        b'some-payload')
                self.assertFalse(vm_mock.called)
                self.assertFalse(self.app.save.called)

    def test_992_dom0_unexpected_payload(self):
        methods_with_no_payload = [
            b'admin.vmclass.List',
            b'admin.vm.List',
            b'admin.label.List',
            b'admin.label.Get',
            b'admin.label.Remove',
            b'admin.property.List',
            b'admin.property.Get',
            b'admin.property.Help',
            b'admin.property.HelpRst',
            b'admin.property.Reset',
            b'admin.pool.List',
            b'admin.pool.ListDrivers',
            b'admin.pool.Info',
            b'admin.pool.Remove',
            b'admin.backup.Execute',
            b'admin.Events',
        ]
        # make sure also no methods on actual VM gets called
        vm_mock = unittest.mock.MagicMock()
        vm_mock.name = self.vm.name
        vm_mock.qid = self.vm.qid
        vm_mock.__lt__ = (lambda x, y: x.qid < y.qid)
        self.app.domains._dict[self.vm.qid] = vm_mock
        for method in methods_with_no_payload:
            # should reject payload regardless of having argument or not
            with self.subTest(method.decode('ascii')):
                with self.assertRaises(AssertionError):
                    self.call_mgmt_func(method, b'dom0', b'',
                        b'unexpected-payload')
                self.assertFalse(vm_mock.called)
                self.assertFalse(self.app.save.called)

            with self.subTest(method.decode('ascii') + '+arg'):
                with self.assertRaises(AssertionError):
                    self.call_mgmt_func(method, b'dom0', b'some-arg',
                        b'unexpected-payload')
                self.assertFalse(vm_mock.called)
                self.assertFalse(self.app.save.called)

    def test_993_dom0_unexpected_argument(self):
        methods_with_no_argument = [
            b'admin.vmclass.List',
            b'admin.vm.List',
            b'admin.label.List',
            b'admin.property.List',
            b'admin.pool.List',
            b'admin.pool.ListDrivers',
            b'admin.Events',
        ]
        # make sure also no methods on actual VM gets called
        vm_mock = unittest.mock.MagicMock()
        vm_mock.name = self.vm.name
        vm_mock.qid = self.vm.qid
        vm_mock.__lt__ = (lambda x, y: x.qid < y.qid)
        self.app.domains._dict[self.vm.qid] = vm_mock
        for method in methods_with_no_argument:
            # should reject argument regardless of having payload or not
            with self.subTest(method.decode('ascii')):
                with self.assertRaises(AssertionError):
                    self.call_mgmt_func(method, b'dom0', b'some-arg',
                        b'')
                self.assertFalse(vm_mock.called)
                self.assertFalse(self.app.save.called)

            with self.subTest(method.decode('ascii') + '+payload'):
                with self.assertRaises(AssertionError):
                    self.call_mgmt_func(method, b'dom0', b'unexpected-arg',
                        b'some-payload')
                self.assertFalse(vm_mock.called)
                self.assertFalse(self.app.save.called)

    def test_994_dom0_only_calls(self):
        # TODO set some better arguments, to make sure the call was rejected
        # because of invalid destination, not invalid arguments
        methods_for_dom0_only = [
            b'admin.vmclass.List',
            b'admin.vm.Create.AppVM',
            b'admin.vm.CreateInPool.AppVM',
            b'admin.vm.CreateTemplate',
            b'admin.label.List',
            b'admin.label.Create',
            b'admin.label.Get',
            b'admin.label.Remove',
            b'admin.property.List',
            b'admin.property.Get',
            b'admin.property.Set',
            b'admin.property.Help',
            b'admin.property.HelpRst',
            b'admin.property.Reset',
            b'admin.pool.List',
            b'admin.pool.ListDrivers',
            b'admin.pool.Info',
            b'admin.pool.Add',
            b'admin.pool.Remove',
            b'admin.pool.volume.List',
            b'admin.pool.volume.Info',
            b'admin.pool.volume.ListSnapshots',
            b'admin.pool.volume.Snapshot',
            b'admin.pool.volume.Revert',
            b'admin.pool.volume.Resize',
            b'admin.backup.Execute',
            b'admin.backup.Info',
            b'admin.backup.Restore',
        ]
        # make sure also no methods on actual VM gets called
        vm_mock = unittest.mock.MagicMock()
        vm_mock.name = self.vm.name
        vm_mock.qid = self.vm.qid
        vm_mock.__lt__ = (lambda x, y: x.qid < y.qid)
        self.app.domains._dict[self.vm.qid] = vm_mock
        for method in methods_for_dom0_only:
            # should reject call regardless of having payload or not
            with self.subTest(method.decode('ascii')):
                with self.assertRaises(AssertionError):
                    self.call_mgmt_func(method, b'test-vm1', b'',
                        b'')
                self.assertFalse(vm_mock.called)
                self.assertFalse(self.app.save.called)

            with self.subTest(method.decode('ascii') + '+arg'):
                with self.assertRaises(AssertionError):
                    self.call_mgmt_func(method, b'test-vm1', b'some-arg',
                        b'')
                self.assertFalse(vm_mock.called)
                self.assertFalse(self.app.save.called)

            with self.subTest(method.decode('ascii') + '+payload'):
                with self.assertRaises(AssertionError):
                    self.call_mgmt_func(method, b'test-vm1', b'',
                        b'payload')
                self.assertFalse(vm_mock.called)
                self.assertFalse(self.app.save.called)

            with self.subTest(method.decode('ascii') + '+arg+payload'):
                with self.assertRaises(AssertionError):
                    self.call_mgmt_func(method, b'test-vm1', b'some-arg',
                        b'some-payload')
                self.assertFalse(vm_mock.called)
                self.assertFalse(self.app.save.called)

    @unittest.skip('undecided')
    def test_995_vm_only_calls(self):
        # XXX is it really a good idea to prevent those calls this early?
        # TODO set some better arguments, to make sure the call was rejected
        # because of invalid destination, not invalid arguments
        methods_for_vm_only = [
            b'admin.vm.Clone',
            b'admin.vm.Remove',
            b'admin.vm.property.List',
            b'admin.vm.property.Get',
            b'admin.vm.property.Set',
            b'admin.vm.property.Help',
            b'admin.vm.property.HelpRst',
            b'admin.vm.property.Reset',
            b'admin.vm.feature.List',
            b'admin.vm.feature.Get',
            b'admin.vm.feature.Set',
            b'admin.vm.feature.CheckWithTemplate',
            b'admin.vm.feature.Remove',
            b'admin.vm.tag.List',
            b'admin.vm.tag.Get',
            b'admin.vm.tag.Remove',
            b'admin.vm.tag.Set',
            b'admin.vm.firewall.Get',
            b'admin.vm.firewall.Set',
            b'admin.vm.firewall.Reload',
            b'admin.vm.device.pci.Attach',
            b'admin.vm.device.pci.Detach',
            b'admin.vm.device.pci.List',
            b'admin.vm.device.pci.Available',
            b'admin.vm.microphone.Attach',
            b'admin.vm.microphone.Detach',
            b'admin.vm.microphone.Status',
            b'admin.vm.volume.ListSnapshots',
            b'admin.vm.volume.List',
            b'admin.vm.volume.Info',
            b'admin.vm.volume.Revert',
            b'admin.vm.volume.Resize',
            b'admin.vm.Start',
            b'admin.vm.Shutdown',
            b'admin.vm.Pause',
            b'admin.vm.Unpause',
            b'admin.vm.Kill',
            b'admin.vm.feature.List',
            b'admin.vm.feature.Get',
            b'admin.vm.feature.Set',
            b'admin.vm.feature.Remove',
            b'admin.vm.feature.CheckWithTemplate',
        ]
        # make sure also no methods on actual VM gets called
        vm_mock = unittest.mock.MagicMock()
        vm_mock.name = self.vm.name
        vm_mock.qid = self.vm.qid
        vm_mock.__lt__ = (lambda x, y: x.qid < y.qid)
        self.app.domains._dict[self.vm.qid] = vm_mock
        for method in methods_for_vm_only:
            # should reject payload regardless of having argument or not
            # should reject call regardless of having payload or not
            with self.subTest(method.decode('ascii')):
                with self.assertRaises(AssertionError):
                    self.call_mgmt_func(method, b'dom0', b'',
                        b'')
                self.assertFalse(vm_mock.called)
                self.assertFalse(self.app.save.called)

            with self.subTest(method.decode('ascii') + '+arg'):
                with self.assertRaises(AssertionError):
                    self.call_mgmt_func(method, b'dom0', b'some-arg',
                        b'')
                self.assertFalse(vm_mock.called)
                self.assertFalse(self.app.save.called)

            with self.subTest(method.decode('ascii') + '+payload'):
                with self.assertRaises(AssertionError):
                    self.call_mgmt_func(method, b'dom0', b'',
                        b'payload')
                self.assertFalse(vm_mock.called)
                self.assertFalse(self.app.save.called)

            with self.subTest(method.decode('ascii') + '+arg+payload'):
                with self.assertRaises(AssertionError):
                    self.call_mgmt_func(method, b'dom0', b'some-arg',
                        b'some-payload')
                self.assertFalse(vm_mock.called)
                self.assertFalse(self.app.save.called)<|MERGE_RESOLUTION|>--- conflicted
+++ resolved
@@ -1832,7 +1832,6 @@
         self.assertFalse(self.vm.firewall.save.called)
         self.assertFalse(self.app.save.called)
 
-<<<<<<< HEAD
     def test_600_backup_info(self):
         backup_profile = (
             'include:\n'
@@ -1966,8 +1965,8 @@
         mock_backup.return_value.backup_do.assert_called_once_with()
         self.vm.run_service_for_stdio.assert_called_with(
             'qubes.BackupPassphrase+testprofile')
-=======
-    def test_600_vm_stats(self):
+
+    def test_630_vm_stats(self):
         send_event = unittest.mock.Mock(spec=[])
 
         stats1 = {
@@ -2041,7 +2040,7 @@
                     memory_kb=stats2[1]['memory_kb']),
             ])
 
-    def test_601_vm_stats_single_vm(self):
+    def test_631_vm_stats_single_vm(self):
         send_event = unittest.mock.Mock(spec=[])
 
         stats1 = {
@@ -2099,8 +2098,6 @@
                     cpu_usage=stats2[2]['cpu_usage'],
                     memory_kb=stats2[2]['memory_kb']),
             ])
-
->>>>>>> 9bbefa0e
 
     def test_990_vm_unexpected_payload(self):
         methods_with_no_payload = [
